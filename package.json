--- conflicted
+++ resolved
@@ -1,10 +1,6 @@
 {
   "name": "reservoir-indexer",
-<<<<<<< HEAD
-  "version": "5.208.0",
-=======
   "version": "5.209.0",
->>>>>>> 19d67064
   "description": "Reservoir Protocol Indexer",
   "main": "./dist/index.js",
   "repository": "https://github.com/reservoirprotocol/indexer",
