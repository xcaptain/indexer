/* eslint-disable @typescript-eslint/no-explicit-any */
import _ from "lodash";
import { Request, RouteOptions } from "@hapi/hapi";
import Joi from "joi";

import { redb } from "@/common/db";
import { logger } from "@/common/logger";
import { formatEth, fromBuffer, toBuffer } from "@/common/utils";
import { CollectionSets } from "@/models/collection-sets";
import { Assets } from "@/utils/assets";
import { Sources } from "@/models/sources";

const version = "v2";

export const getUserCollectionsV2Options: RouteOptions = {
  description: "User collections",
  notes:
    "Get aggregate stats for a user, grouped by collection. Useful for showing total portfolio information.",
  tags: ["api", "Collections"],
  plugins: {
    "hapi-swagger": {
      order: 3,
    },
  },
  validate: {
    params: Joi.object({
      user: Joi.string()
        .lowercase()
        .pattern(/^0x[a-fA-F0-9]{40}$/)
        .required()
        .description(
          "Filter to a particular user. Example: `0xF296178d553C8Ec21A2fBD2c5dDa8CA9ac905A00`"
        ),
    }),
    query: Joi.object({
      community: Joi.string()
        .lowercase()
        .description("Filter to a particular community. Example: `artblocks`"),
      collectionsSetId: Joi.string()
        .lowercase()
        .description("Filter to a particular collection set."),
      collection: Joi.string()
        .lowercase()
        .description(
          "Filter to a particular collection with collection-id. Example: `0x8d04a8c79ceb0889bdd12acdf3fa9d207ed3ff63`"
        ),
      includeTopBid: Joi.boolean()
        .default(false)
        .description("If true, top bid will be returned in the response."),
      includeLiquidCount: Joi.boolean()
        .default(false)
        .description("If true, number of tokens with bids will be returned in the response."),
      offset: Joi.number()
        .integer()
        .min(0)
        .max(10000)
        .default(0)
        .description("Use offset to request the next batch of items."),
      limit: Joi.number()
        .integer()
        .min(1)
        .max(100)
        .default(20)
        .description("Amount of items returned in response."),
    }),
  },
  response: {
    schema: Joi.object({
      collections: Joi.array().items(
        Joi.object({
          collection: Joi.object({
            id: Joi.string(),
            slug: Joi.string().allow("", null),
            createdAt: Joi.string(),
            name: Joi.string().allow("", null),
            image: Joi.string().allow("", null),
            banner: Joi.string().allow("", null),
            discordUrl: Joi.string().allow("", null),
            externalUrl: Joi.string().allow("", null),
            twitterUsername: Joi.string().allow("", null),
            openseaVerificationStatus: Joi.string().allow("", null),
            description: Joi.string().allow("", null),
            sampleImages: Joi.array().items(Joi.string().allow("", null)),
            tokenCount: Joi.string(),
            tokenSetId: Joi.string().allow(null),
            primaryContract: Joi.string()
              .lowercase()
              .pattern(/^0x[a-fA-F0-9]{40}$/),
            floorAskPrice: Joi.number().unsafe().allow(null),
            topBidValue: Joi.number().unsafe().allow(null),
            topBidMaker: Joi.string()
              .lowercase()
              .pattern(/^0x[a-fA-F0-9]{40}$/)
              .allow(null),
            topBidSourceDomain: Joi.string().allow("", null),
            rank: Joi.object({
              "1day": Joi.number().unsafe().allow(null),
              "7day": Joi.number().unsafe().allow(null),
              "30day": Joi.number().unsafe().allow(null),
              allTime: Joi.number().unsafe().allow(null),
            }),
            volume: Joi.object({
              "1day": Joi.number().unsafe().allow(null),
              "7day": Joi.number().unsafe().allow(null),
              "30day": Joi.number().unsafe().allow(null),
              allTime: Joi.number().unsafe().allow(null),
            }),
            volumeChange: {
              "1day": Joi.number().unsafe().allow(null),
              "7day": Joi.number().unsafe().allow(null),
              "30day": Joi.number().unsafe().allow(null),
            },
            floorSale: {
              "1day": Joi.number().unsafe().allow(null),
              "7day": Joi.number().unsafe().allow(null),
              "30day": Joi.number().unsafe().allow(null),
            },
          }),
          ownership: Joi.object({
            tokenCount: Joi.string(),
            onSaleCount: Joi.string(),
            liquidCount: Joi.string().optional(),
          }),
        })
      ),
    }).label(`getUserCollections${version.toUpperCase()}Response`),
    failAction: (_request, _h, error) => {
      logger.error(`get-user-collections-${version}-handler`, `Wrong response schema: ${error}`);
      throw error;
    },
  },
  handler: async (request: Request) => {
    const params = request.params as any;
    const query = request.query as any;

    let liquidCount = "";
    let selectLiquidCount = "";
    if (query.includeLiquidCount) {
      selectLiquidCount = "SUM(owner_liquid_count) AS owner_liquid_count,";
      liquidCount = `
        LEFT JOIN LATERAL (
            SELECT 1 AS owner_liquid_count
            FROM "orders" "o"
            JOIN "token_sets_tokens" "tst" ON "o"."token_set_id" = "tst"."token_set_id"
            WHERE "tst"."contract" = nbsample."contract"
            AND "tst"."token_id" = nbsample."token_id"
            AND "o"."side" = 'buy'
            AND "o"."fillability_status" = 'fillable'
            AND "o"."approval_status" = 'approved'
            AND EXISTS(
              SELECT FROM "nft_balances" "nb"
                WHERE "nb"."contract" = nbsample."contract"
                AND "nb"."token_id" = nbsample."token_id"
                AND "nb"."amount" > 0
                AND "nb"."owner" != "o"."maker"
            )
            LIMIT 1
        ) "y" ON TRUE
      `;
    }

    try {
      let baseQuery = `
        WITH nbsample as (SELECT contract, token_id, "owner", amount
            FROM nft_balances
            WHERE "owner" = $/user/
              AND amount > 0
            ORDER BY last_token_appraisal_value DESC NULLS LAST
            LIMIT 10000
        )
        SELECT  collections.id,
                collections.slug,
                collections.name,
                (collections.metadata ->> 'imageUrl')::TEXT AS "image",
                (collections.metadata ->> 'bannerImageUrl')::TEXT AS "banner",
                (collections.metadata ->> 'discordUrl')::TEXT AS "discord_url",
                (collections.metadata ->> 'description')::TEXT AS "description",
                (collections.metadata ->> 'externalUrl')::TEXT AS "external_url",
                (collections.metadata ->> 'twitterUsername')::TEXT AS "twitter_username",
                (collections.metadata ->> 'safelistRequestStatus')::TEXT AS "opensea_verification_status",
                collections.contract,
                collections.token_set_id,
                collections.token_count,
                (
                  SELECT array(
                    SELECT tokens.image FROM tokens
                    WHERE tokens.collection_id = collections.id
                    AND tokens.image IS NOT NULL
                    LIMIT 4
                  )
                ) AS sample_images,
                collections.day1_volume,
                collections.day7_volume,
                collections.day30_volume,
                collections.all_time_volume,
                collections.day1_rank,
                collections.day7_rank,
                collections.day30_rank,
                collections.all_time_rank,
                collections.day1_volume_change,
                collections.day7_volume_change,
                collections.day30_volume_change,
                collections.floor_sell_value,
                collections.day1_floor_sell_value,
                collections.day7_floor_sell_value,
                collections.day30_floor_sell_value,
<<<<<<< HEAD
                SUM(COALESCE(nft_balances.amount, 0)) AS owner_token_count,
                collections.created_at,
=======
                SUM(COALESCE(nbsample.amount, 0)) AS owner_token_count,
>>>>>>> 9c3bda84
                ${selectLiquidCount}
                SUM(CASE WHEN tokens.floor_sell_value IS NULL THEN 0 ELSE 1 END) AS owner_on_sale_count
        FROM nbsample 
        JOIN tokens ON nbsample.contract = tokens.contract AND nbsample.token_id = tokens.token_id
        ${liquidCount}
        JOIN collections ON tokens.collection_id = collections.id
      `;

      // Filters
      (params as any).user = toBuffer(params.user);
      const conditions: string[] = [];

      if (query.community) {
        conditions.push(`collections.community = $/community/`);
      }

      if (query.collectionsSetId) {
        const collectionsIds = await CollectionSets.getCollectionsIds(query.collectionsSetId);

        if (!_.isEmpty(collectionsIds)) {
          query.collectionsIds = _.join(collectionsIds, "','");
          conditions.push(`collections.id IN ('$/collectionsIds:raw/')`);
        }
      }

      if (query.collection) {
        conditions.push(`collections.id = $/collection/`);
      }

      if (conditions.length) {
        baseQuery += " WHERE " + conditions.map((c) => `(${c})`).join(" AND ");
      }

      // Grouping
      baseQuery += ` GROUP BY collections.id, nbsample.owner`;

      // Sorting
      baseQuery += ` ORDER BY collections.all_time_volume DESC`;

      // Pagination
      baseQuery += ` OFFSET $/offset/`;
      baseQuery += ` LIMIT $/limit/`;

      let topBidQuery = "";
      if (query.includeTopBid) {
        topBidQuery = `LEFT JOIN LATERAL (
          SELECT
            token_sets.top_buy_value,
            token_sets.top_buy_maker
          FROM token_sets
          WHERE token_sets.id = x.token_set_id
          ORDER BY token_sets.top_buy_value DESC
          LIMIT 1
        ) y ON TRUE`;

        topBidQuery = `LEFT JOIN LATERAL (
          SELECT
            ts.top_buy_id,
            ts.top_buy_value,
            o.source_id_int AS top_buy_source_id_int,
            ts.top_buy_maker
          FROM token_sets ts
          LEFT JOIN orders o ON ts.top_buy_id = o.id
          WHERE ts.id = x.token_set_id
          ORDER BY ts.top_buy_value DESC NULLS LAST
          LIMIT 1
        ) y ON TRUE`;
      }

      baseQuery = `
        WITH x AS (${baseQuery})
        SELECT *
        FROM x
        ${topBidQuery}
      `;

      const result = await redb.manyOrNone(baseQuery, { ...params, ...query });

      const sources = await Sources.getInstance();

      const collections = _.map(result, (r) => {
        const response = {
          collection: {
            id: r.id,
            slug: r.slug,
            createdAt: new Date(r.created_at).toISOString(),
            name: r.name,
            image:
              Assets.getLocalAssetsLink(r.image) ||
              (r.sample_images?.length ? Assets.getLocalAssetsLink(r.sample_images[0]) : null),
            banner: r.banner,
            discordUrl: r.discord_url,
            externalUrl: r.external_url,
            twitterUsername: r.twitter_username,
            openseaVerificationStatus: r.opensea_verification_status,
            description: r.description,
            sampleImages: Assets.getLocalAssetsLink(r.sample_images) || [],
            tokenCount: String(r.token_count),
            primaryContract: fromBuffer(r.contract),
            tokenSetId: r.token_set_id,
            floorAskPrice: r.floor_sell_value ? formatEth(r.floor_sell_value) : null,
            rank: {
              "1day": r.day1_rank,
              "7day": r.day7_rank,
              "30day": r.day30_rank,
              allTime: r.all_time_rank,
            },
            volume: {
              "1day": r.day1_volume ? formatEth(r.day1_volume) : null,
              "7day": r.day7_volume ? formatEth(r.day7_volume) : null,
              "30day": r.day30_volume ? formatEth(r.day30_volume) : null,
              allTime: r.all_time_volume ? formatEth(r.all_time_volume) : null,
            },
            volumeChange: {
              "1day": r.day1_volume_change,
              "7day": r.day7_volume_change,
              "30day": r.day30_volume_change,
            },
            floorSale: {
              "1day": r.day1_floor_sell_value ? formatEth(r.day1_floor_sell_value) : null,
              "7day": r.day7_floor_sell_value ? formatEth(r.day7_floor_sell_value) : null,
              "30day": r.day30_floor_sell_value ? formatEth(r.day30_floor_sell_value) : null,
            },
          },
          ownership: {
            tokenCount: String(r.owner_token_count),
            onSaleCount: String(r.owner_on_sale_count),
            liquidCount: query.includeLiquidCount
              ? String(Number(r.owner_liquid_count))
              : undefined,
          },
        };

        if (query.includeTopBid) {
          (response as any).collection.topBidValue = r.top_buy_value
            ? formatEth(r.top_buy_value)
            : null;

          (response as any).collection.topBidMaker = r.top_buy_maker
            ? fromBuffer(r.top_buy_maker)
            : null;

          (response as any).collection.topBidSourceDomain = r.top_buy_source_id_int
            ? sources.get(r.top_buy_source_id_int)?.domain
            : null;
        }

        return response;
      });

      return { collections };
    } catch (error) {
      logger.error(`get-user-collections-${version}-handler`, `Handler failure: ${error}`);
      throw error;
    }
  },
};<|MERGE_RESOLUTION|>--- conflicted
+++ resolved
@@ -204,12 +204,8 @@
                 collections.day1_floor_sell_value,
                 collections.day7_floor_sell_value,
                 collections.day30_floor_sell_value,
-<<<<<<< HEAD
-                SUM(COALESCE(nft_balances.amount, 0)) AS owner_token_count,
+                SUM(COALESCE(nbsample.amount, 0)) AS owner_token_count,
                 collections.created_at,
-=======
-                SUM(COALESCE(nbsample.amount, 0)) AS owner_token_count,
->>>>>>> 9c3bda84
                 ${selectLiquidCount}
                 SUM(CASE WHEN tokens.floor_sell_value IS NULL THEN 0 ELSE 1 END) AS owner_on_sale_count
         FROM nbsample 
