--- conflicted
+++ resolved
@@ -182,12 +182,9 @@
 import { eventsSyncFtTransfersWriteBufferJob } from "@/jobs/events-sync/write-buffers/ft-transfers-job";
 import { eventsSyncNftTransfersWriteBufferJob } from "@/jobs/events-sync/write-buffers/nft-transfers-job";
 import { eventsSyncProcessBackfillJob } from "@/jobs/events-sync/process/events-sync-process-backfill";
-<<<<<<< HEAD
+import { openseaBidsQueueJob } from "@/jobs/orderbook/opensea-bids-queue-job";
 import { processResyncRequestJob } from "@/jobs/events-sync/process-resync-request-queue-job";
 import { eventsSyncBackfillJob } from "@/jobs/events-sync/events-sync-backfill-job";
-=======
-import { openseaBidsQueueJob } from "@/jobs/orderbook/opensea-bids-queue-job";
->>>>>>> f22d4e2c
 
 export const gracefulShutdownJobWorkers = [
   orderUpdatesById.worker,
@@ -361,12 +358,9 @@
       eventsSyncFtTransfersWriteBufferJob,
       eventsSyncNftTransfersWriteBufferJob,
       eventsSyncProcessBackfillJob,
-<<<<<<< HEAD
+      openseaBidsQueueJob,
       processResyncRequestJob,
       eventsSyncBackfillJob,
-=======
-      openseaBidsQueueJob,
->>>>>>> f22d4e2c
     ];
   }
 
