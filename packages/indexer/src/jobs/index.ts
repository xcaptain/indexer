--- conflicted
+++ resolved
@@ -260,11 +260,8 @@
       openseaOrdersFetchJob,
       saveBidEventsJob,
       countApiUsageJob,
-<<<<<<< HEAD
       saleWebsocketEventsTriggerQueueJob,
-=======
       tokenAttributeWebsocketEventsTriggerQueueJob,
->>>>>>> cdf2b231
       topBidWebSocketEventsTriggerJob,
       backfillDeleteExpiredBidsElasticsearchJob,
       backfillActivitiesElasticsearchJob,
