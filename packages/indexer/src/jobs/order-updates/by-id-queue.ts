/* eslint-disable @typescript-eslint/no-explicit-any */

import { HashZero } from "@ethersproject/constants";
import { Job, Queue, QueueScheduler, Worker } from "bullmq";

import { idb } from "@/common/db";
import { logger } from "@/common/logger";
import { redis } from "@/common/redis";
import { fromBuffer, toBuffer } from "@/common/utils";
import { config } from "@/config/index";
import { TriggerKind } from "@/jobs/order-updates/types";
import { Sources } from "@/models/sources";

import * as processActivityEvent from "@/jobs/activities/process-activity-event";
import * as tokenSetUpdatesTopBid from "@/jobs/token-set-updates/top-bid-queue";
import * as tokenSetUpdatesTopBidSingleToken from "@/jobs/token-set-updates/top-bid-single-token-queue";

import * as updateNftBalanceFloorAskPriceQueue from "@/jobs/nft-balance-updates/update-floor-ask-price-queue";
import * as tokenUpdatesFloorAsk from "@/jobs/token-updates/floor-queue";
import * as tokenUpdatesNormalizedFloorAsk from "@/jobs/token-updates/normalized-floor-queue";

import {
  WebsocketEventKind,
  WebsocketEventRouter,
} from "@/jobs/websocket-events/websocket-event-router";

const QUEUE_NAME = "order-updates-by-id";

export const queue = new Queue(QUEUE_NAME, {
  connection: redis.duplicate(),
  defaultJobOptions: {
    attempts: 5,
    backoff: {
      type: "exponential",
      delay: 10000,
    },
    removeOnComplete: 1000,
    removeOnFail: 1000,
    timeout: 60000,
  },
});
export let worker: Worker | undefined;

new QueueScheduler(QUEUE_NAME, { connection: redis.duplicate() });

// BACKGROUND WORKER ONLY
if (config.doBackgroundWork) {
  worker = new Worker(
    QUEUE_NAME,
    async (job: Job) => {
      const { id, trigger, ingestMethod } = job.data as OrderInfo;
      let { side, tokenSetId } = job.data as OrderInfo;

      try {
        let order: any;
        if (id) {
          // Fetch the order's associated data
          order = await idb.oneOrNone(
            `
              SELECT
                orders.id,
                orders.side,
                orders.token_set_id AS "tokenSetId",
                orders.source_id_int AS "sourceIdInt",
                orders.valid_between AS "validBetween",
                COALESCE(orders.quantity_remaining, 1) AS "quantityRemaining",
                orders.nonce,
                orders.maker,
                orders.price,
                orders.value,
                orders.fillability_status AS "fillabilityStatus",
                orders.approval_status AS "approvalStatus",
                orders.kind,
                orders.dynamic,
                orders.currency,
                orders.currency_price,
                orders.normalized_value,
                orders.currency_normalized_value,
                orders.raw_data,
                orders.originated_at AS "originatedAt",
<<<<<<< HEAD
                orders.created_at AS "createdAt"
=======
                orders.created_at AS "createdAt",
>>>>>>> 4bc75a43
                token_sets_tokens.contract,
                token_sets_tokens.token_id AS "tokenId"
              FROM orders
              JOIN token_sets_tokens
                ON orders.token_set_id = token_sets_tokens.token_set_id
              WHERE orders.id = $/id/
              LIMIT 1
            `,
            { id }
          );

          side = order?.side;
          tokenSetId = order?.tokenSetId;
        }

        if (side && tokenSetId) {
          if (side === "buy") {
            const topBidInfo = {
              tokenSetId,
              kind: trigger.kind,
              txHash: trigger.txHash || null,
              txTimestamp: trigger.txTimestamp || null,
            };

            if (tokenSetId.startsWith("token")) {
              await tokenSetUpdatesTopBidSingleToken.addToQueue([topBidInfo]);
            } else {
              await tokenSetUpdatesTopBid.addToQueue([topBidInfo]);
            }
          }

          if (side === "sell") {
            // Update token floor
            const floorAskInfo = {
              kind: trigger.kind,
              tokenSetId,
              txHash: trigger.txHash || null,
              txTimestamp: trigger.txTimestamp || null,
            };

            await Promise.all([
              tokenUpdatesFloorAsk.addToQueue([floorAskInfo]),
              tokenUpdatesNormalizedFloorAsk.addToQueue([floorAskInfo]),
            ]);
          }

          if (order) {
            if (order.side === "sell") {
              // Insert a corresponding order event
              await idb.none(
                `
                  INSERT INTO order_events (
                    kind,
                    status,
                    contract,
                    token_id,
                    order_id,
                    order_source_id_int,
                    order_valid_between,
                    order_quantity_remaining,
                    order_nonce,
                    maker,
                    price,
                    tx_hash,
                    tx_timestamp,
                    order_kind,
                    order_token_set_id,
                    order_dynamic,
                    order_currency,
                    order_currency_price,
                    order_normalized_value,
                    order_currency_normalized_value,
                    order_raw_data
                  )
                  VALUES (
                    $/kind/,
                    (
                      CASE
                        WHEN $/fillabilityStatus/ = 'filled' THEN 'filled'
                        WHEN $/fillabilityStatus/ = 'cancelled' THEN 'cancelled'
                        WHEN $/fillabilityStatus/ = 'expired' THEN 'expired'
                        WHEN $/fillabilityStatus/ = 'no-balance' THEN 'inactive'
                        WHEN $/approvalStatus/ = 'no-approval' THEN 'inactive'
                        ELSE 'active'
                      END
                    )::order_event_status_t,
                    $/contract/,
                    $/tokenId/,
                    $/id/,
                    $/sourceIdInt/,
                    $/validBetween/,
                    $/quantityRemaining/,
                    $/nonce/,
                    $/maker/,
                    $/value/,
                    $/txHash/,
                    $/txTimestamp/,
                    $/orderKind/,
                    $/orderTokenSetId/,
                    $/orderDynamic/,
                    $/orderCurrency/,
                    $/orderCurrencyPrice/,
                    $/orderNormalizedValue/,
                    $/orderCurrencyNormalizedValue/,
                    $/orderRawData/
                  )
                `,
                {
                  fillabilityStatus: order.fillabilityStatus,
                  approvalStatus: order.approvalStatus,
                  contract: order.contract,
                  tokenId: order.tokenId,
                  id: order.id,
                  sourceIdInt: order.sourceIdInt,
                  validBetween: order.validBetween,
                  quantityRemaining: order.quantityRemaining,
                  nonce: order.nonce,
                  maker: order.maker,
                  value: order.value,
                  kind: trigger.kind,
                  txHash: trigger.txHash ? toBuffer(trigger.txHash) : null,
                  txTimestamp: trigger.txTimestamp || null,
                  orderKind: order.kind,
                  orderTokenSetId: order.tokenSetId,
                  orderDynamic: order.dynamic,
                  orderCurrency: order.currency,
                  orderCurrencyPrice: order.currency_price,
                  orderNormalizedValue: order.normalized_value,
                  orderCurrencyNormalizedValue: order.currency_normalized_value,
                  orderRawData: order.raw_data,
                }
              );

              const updateFloorAskPriceInfo = {
                contract: fromBuffer(order.contract),
                tokenId: order.tokenId,
                owner: fromBuffer(order.maker),
              };

              await updateNftBalanceFloorAskPriceQueue.addToQueue([updateFloorAskPriceInfo]);
            } else if (order.side === "buy") {
              // Insert a corresponding bid event
              await idb.none(
                `
                  INSERT INTO bid_events (
                    kind,
                    status,
                    contract,
                    token_set_id,
                    order_id,
                    order_source_id_int,
                    order_valid_between,
                    order_quantity_remaining,
                    order_nonce,
                    maker,
                    price,
                    value,
                    tx_hash,
                    tx_timestamp,
                    order_kind,
                    order_currency,
                    order_currency_price,
                    order_normalized_value,
                    order_currency_normalized_value,
                    order_raw_data
                  )
                  VALUES (
                    $/kind/,
                    (
                      CASE
                        WHEN $/fillabilityStatus/ = 'filled' THEN 'filled'
                        WHEN $/fillabilityStatus/ = 'cancelled' THEN 'cancelled'
                        WHEN $/fillabilityStatus/ = 'expired' THEN 'expired'
                        WHEN $/fillabilityStatus/ = 'no-balance' THEN 'inactive'
                        WHEN $/approvalStatus/ = 'no-approval' THEN 'inactive'
                        ELSE 'active'
                      END
                    )::order_event_status_t,
                    $/contract/,
                    $/tokenSetId/,
                    $/orderId/,
                    $/orderSourceIdInt/,
                    $/validBetween/,
                    $/quantityRemaining/,
                    $/nonce/,
                    $/maker/,
                    $/price/,
                    $/value/,
                    $/txHash/,
                    $/txTimestamp/,
                    $/orderKind/,
                    $/orderCurrency/,
                    $/orderCurrencyPrice/,
                    $/orderNormalizedValue/,
                    $/orderCurrencyNormalizedValue/,
                    $/orderRawData/
                  )
                `,
                {
                  fillabilityStatus: order.fillabilityStatus,
                  approvalStatus: order.approvalStatus,
                  contract: order.contract,
                  tokenSetId: order.tokenSetId,
                  orderId: order.id,
                  orderSourceIdInt: order.sourceIdInt,
                  validBetween: order.validBetween,
                  quantityRemaining: order.quantityRemaining,
                  nonce: order.nonce,
                  maker: order.maker,
                  price: order.price,
                  value: order.value,
                  kind: trigger.kind,
                  txHash: trigger.txHash ? toBuffer(trigger.txHash) : null,
                  txTimestamp: trigger.txTimestamp || null,
                  orderKind: order.kind,
                  orderCurrency: order.currency,
                  orderCurrencyPrice: order.currency_price,
                  orderNormalizedValue: order.normalized_value,
                  orderCurrencyNormalizedValue: order.currency_normalized_value,
                  orderRawData: order.raw_data,
                }
              );
            }

            let eventInfo;
            if (trigger.kind == "cancel") {
              const eventData = {
                orderId: order.id,
                orderSourceIdInt: order.sourceIdInt,
                contract: fromBuffer(order.contract),
                tokenId: order.tokenId,
                maker: fromBuffer(order.maker),
                price: order.price,
                amount: order.quantityRemaining,
                transactionHash: trigger.txHash,
                logIndex: trigger.logIndex,
                batchIndex: trigger.batchIndex,
                blockHash: trigger.blockHash,
                timestamp: trigger.txTimestamp || Math.floor(Date.now() / 1000),
              };

              if (order.side === "sell") {
                eventInfo = {
                  kind: processActivityEvent.EventKind.sellOrderCancelled,
                  data: eventData,
                };
              } else if (order.side === "buy") {
                eventInfo = {
                  kind: processActivityEvent.EventKind.buyOrderCancelled,
                  data: eventData,
                };
              }
            } else if (
              ["new-order", "reprice"].includes(trigger.kind) &&
              order.fillabilityStatus == "fillable" &&
              order.approvalStatus == "approved"
            ) {
              const eventData = {
                orderId: order.id,
                orderSourceIdInt: order.sourceIdInt,
                contract: fromBuffer(order.contract),
                tokenId: order.tokenId,
                maker: fromBuffer(order.maker),
                price: order.price,
                amount: order.quantityRemaining,
                transactionHash: trigger.txHash,
                logIndex: trigger.logIndex,
                batchIndex: trigger.batchIndex,
                timestamp: trigger.txTimestamp || Math.floor(Date.now() / 1000),
              };

              if (order.side === "sell") {
                eventInfo = {
                  kind: processActivityEvent.EventKind.newSellOrder,
                  data: eventData,
                };
              } else if (order.side === "buy") {
                eventInfo = {
                  kind: processActivityEvent.EventKind.newBuyOrder,
                  data: eventData,
                };
              }
            }

            if (eventInfo) {
              await processActivityEvent.addToQueue([eventInfo as processActivityEvent.EventInfo]);
            }

            await WebsocketEventRouter({
              eventInfo: {
                kind: trigger.kind,
                orderId: order.id,
              },
              eventKind:
                order.side === "sell" ? WebsocketEventKind.SellOrder : WebsocketEventKind.BuyOrder,
            });
          }
        }

        // Log order latency for new orders
        if (order && order.validBetween && trigger.kind === "new-order") {
          try {
            const orderCreatedAt = Math.floor(new Date(order.createdAt).getTime() / 1000);
            const orderStart = Math.floor(
              new Date(order.originatedAt ?? JSON.parse(order.validBetween)[0]).getTime() / 1000
            );
<<<<<<< HEAD

=======
            const orderCreated = Math.floor(new Date(order.createdAt).getTime() / 1000);
>>>>>>> 4bc75a43
            const source = (await Sources.getInstance()).get(order.sourceIdInt);
            const orderType =
              side === "sell"
                ? "listing"
                : tokenSetId?.startsWith("token")
                ? "token_offer"
                : tokenSetId?.startsWith("list")
                ? "attribute_offer"
                : "collection_offer";

<<<<<<< HEAD
            if (orderStart <= orderCreatedAt) {
              logger.info(
                "order-latency",
                JSON.stringify({
                  latency: orderCreatedAt - orderStart,
=======
            if (orderStart <= orderCreated) {
              logger.info(
                "order-latency",
                JSON.stringify({
                  latency: orderCreated - orderStart,
>>>>>>> 4bc75a43
                  source: source?.getTitle(),
                  orderType,
                  orderCreatedAt: new Date(order.createdAt).toISOString(),
                  orderValidFrom: new Date(JSON.parse(order.validBetween)[0]).toISOString(),
                  orderOriginatedAt: order.originatedAt
                    ? new Date(order.createdAt).toISOString()
                    : null,
                  ingestMethod: ingestMethod ?? "rest",
                })
              );
            }
          } catch {
            // Ignore errors
          }
        }
      } catch (error) {
        logger.error(
          QUEUE_NAME,
          `Failed to handle order info ${JSON.stringify(job.data)}: ${error}`
        );
        throw error;
      }
    },
    { connection: redis.duplicate(), concurrency: 70 }
  );
  worker.on("error", (error) => {
    logger.error(QUEUE_NAME, `Worker errored: ${error}`);
  });
}

export type OrderInfo = {
  // The context represents a deterministic id for what triggered
  // the job in the first place. Since this is what's going to be
  // set as the id of the job, the queue is only going to process
  // a context once (further jobs that have the same context will
  // be ignored - as long as the queue still holds past jobs with
  // the same context). It is VERY IMPORTANT to have this in mind
  // and set the contexts distinctive enough so that jobs are not
  // going to be wrongfully ignored. However, to be as performant
  // as possible it's also important to not have the contexts too
  // distinctive in order to avoid doing duplicative work.
  context: string;
  // Information regarding what triggered the job
  trigger: {
    kind: TriggerKind;
    txHash?: string;
    txTimestamp?: number;
    logIndex?: number;
    batchIndex?: number;
    blockHash?: string;
  };
  // When the order id is passed, we recompute the caches of any
  // tokens corresponding to the order (eg. order's token set).
  id?: string;
  // Otherwise we support updating token caches without passing an
  // explicit order so as to support cases like revalidation where
  // we don't have an order to check against.
  tokenSetId?: string;
  side?: "sell" | "buy";
  ingestMethod?: "websocket" | "rest";
};

export const addToQueue = async (orderInfos: OrderInfo[]) => {
  // Ignore empty orders
  orderInfos = orderInfos.filter(({ id }) => id !== HashZero);

  await queue.addBulk(
    orderInfos.map((orderInfo) => ({
      name: orderInfo.id ? orderInfo.id : orderInfo.tokenSetId! + "-" + orderInfo.side!,
      data: orderInfo,
      opts: {
        // We should make sure not to perform any expensive work more
        // than once. As such, we keep the last performed jobs in the
        // queue and give all jobs a deterministic id so that we skip
        // handling jobs that already got executed.
        jobId: orderInfo.context,
      },
    }))
  );
};<|MERGE_RESOLUTION|>--- conflicted
+++ resolved
@@ -78,11 +78,7 @@
                 orders.currency_normalized_value,
                 orders.raw_data,
                 orders.originated_at AS "originatedAt",
-<<<<<<< HEAD
-                orders.created_at AS "createdAt"
-=======
                 orders.created_at AS "createdAt",
->>>>>>> 4bc75a43
                 token_sets_tokens.contract,
                 token_sets_tokens.token_id AS "tokenId"
               FROM orders
@@ -385,15 +381,10 @@
         // Log order latency for new orders
         if (order && order.validBetween && trigger.kind === "new-order") {
           try {
-            const orderCreatedAt = Math.floor(new Date(order.createdAt).getTime() / 1000);
             const orderStart = Math.floor(
               new Date(order.originatedAt ?? JSON.parse(order.validBetween)[0]).getTime() / 1000
             );
-<<<<<<< HEAD
-
-=======
             const orderCreated = Math.floor(new Date(order.createdAt).getTime() / 1000);
->>>>>>> 4bc75a43
             const source = (await Sources.getInstance()).get(order.sourceIdInt);
             const orderType =
               side === "sell"
@@ -404,19 +395,11 @@
                 ? "attribute_offer"
                 : "collection_offer";
 
-<<<<<<< HEAD
-            if (orderStart <= orderCreatedAt) {
-              logger.info(
-                "order-latency",
-                JSON.stringify({
-                  latency: orderCreatedAt - orderStart,
-=======
             if (orderStart <= orderCreated) {
               logger.info(
                 "order-latency",
                 JSON.stringify({
                   latency: orderCreated - orderStart,
->>>>>>> 4bc75a43
                   source: source?.getTitle(),
                   orderType,
                   orderCreatedAt: new Date(order.createdAt).toISOString(),
