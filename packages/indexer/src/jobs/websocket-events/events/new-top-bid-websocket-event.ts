import { idb, redb } from "@/common/db";
import * as Pusher from "pusher";
import { formatEth, fromBuffer, now } from "@/common/utils";
import { Orders } from "@/utils/orders";
import _ from "lodash";
import { config } from "@/config/index";
import { redis, redisWebsocketPublisher } from "@/common/redis";
import { logger } from "@/common/logger";
import { Sources } from "@/models/sources";
import { getJoiPriceObject } from "@/common/joi";
import * as Sdk from "@reservoir0x/sdk";

export class NewTopBidWebsocketEvent {
  public static async triggerEvent(data: NewTopBidWebsocketEventInfo) {
    const criteriaBuildQuery = Orders.buildCriteriaQuery("orders", "token_set_id", false);
    const sources = await Sources.getInstance();

    // eslint-disable-next-line @typescript-eslint/no-explicit-any
    const parseFloorPrice = async (type: "normalized" | "non_flagged" | "", order: any) => {
      const floorAskCurrency = order[`${type}floor_order_currency`]
        ? fromBuffer(order[`${type}floor_order_currency`])
        : Sdk.Common.Addresses.Eth[config.chainId];
      return {
        id: order[`${type}floor_sell_id`],
        sourceDomain: sources.get(Number(order[`${type}floor_sell_source_id_int`]))?.domain,
        price: order[`${type}floor_sell_id`]
          ? await getJoiPriceObject(
              {
                gross: {
                  // amount: r.floor_sell_currency_value ?? r.floor_sell_value,
                  amount:
                    order[`${type}floor_order_currency_value`] ?? order[`${type}floor_sell_value`],
                  nativeAmount: order[`${type}floor_sell_value`],
                },
              },
              floorAskCurrency
            )
          : null,
      };
    };

    const order = await idb.oneOrNone(
      `
              SELECT
                orders.id,
                orders.token_set_id,
                orders.source_id_int,
                orders.nonce,
                orders.maker,
                orders.price,
                orders.value,
                orders.currency_value,
                orders.currency_price,
                orders.currency,
                orders.normalized_value,
                orders.currency_normalized_value,               
                orders.created_at,
                DATE_PART('epoch', LOWER(orders.valid_between)) AS "valid_from",
                COALESCE(
                     NULLIF(DATE_PART('epoch', UPPER(orders.valid_between)), 'Infinity'),
                     0
                   ) AS "valid_until",
                (${criteriaBuildQuery}) AS criteria,
<<<<<<< HEAD
                               c.id as collection_id,
=======
                c.id as collection_id,
>>>>>>> be3cea12
                c.slug as collection_slug,
                c.name as collection_name,
                c.normalized_floor_sell_id AS normalized_floor_sell_id,
                c.normalized_floor_sell_value AS normalized_floor_sell_value,
                c.normalized_floor_sell_source_id_int AS normalized_floor_sell_source_id_int,
                normalized_floor_order.currency as normalized_floor_order_currency,
                normalized_floor_order.currency_value as normalized_floor_order_currency_value,
                c.floor_sell_id AS floor_sell_id,
                c.floor_sell_value AS floor_sell_value,
                c.floor_sell_source_id_int AS floor_sell_source_id_int,
                floor_order.currency as floor_order_currency,
                floor_order.currency_value as floor_order_currency_value,
<<<<<<< HEAD
                c.non_flagged_floor_sell_id AS non_flagged_floor_sell_id,
                c.non_flagged_floor_sell_value AS non_flagged_floor_sell_value,
                c.non_flagged_floor_sell_source_id_int AS non_flagged_floor_sell_source_id_int,
                non_flagged_floor_order.currency as non_flagged_floor_order_currency,
                non_flagged_floor_order.currency_value as non_flagged_floor_order_currency_value

=======
                COALESCE(((orders.value / (c.floor_sell_value * (1-((COALESCE(c.royalties_bps, 0)::float + 250) / 10000)))::numeric(78, 0) ) - 1) * 100, 0) AS floor_difference_percentage
>>>>>>> be3cea12

              FROM orders
                JOIN collections c on orders.contract = c.contract
                JOIN orders normalized_floor_order ON c.normalized_floor_sell_id = normalized_floor_order.id
                JOIN orders non_flagged_floor_order ON c.non_flagged_floor_sell_id = non_flagged_floor_order.id
                JOIN orders floor_order ON c.floor_sell_id = floor_order.id
              WHERE orders.id = $/orderId/
              LIMIT 1
            `,
      { orderId: data.orderId }
    );

    if (await NewTopBidWebsocketEvent.isRateLimited(order.token_set_id)) {
      logger.info(
        "new-top-bid-websocket-event",
        `Rate limited. orderId=${data.orderId}, tokenSetId=${order.token_set_id}`
      );

      return;
    }

    const payloads = [];
    const owners = await NewTopBidWebsocketEvent.getOwners(order.token_set_id);
    const ownersChunks = _.chunk(owners, Number(config.websocketServerEventMaxSizeInKb) * 20);
    const source = (await Sources.getInstance()).get(Number(order.source_id_int));

    for (const ownersChunk of ownersChunks) {
      const [price, priceNormalized] = await Promise.all([
        getJoiPriceObject(
          {
            net: {
              amount: order.currency_value ?? order.value,
              nativeAmount: order.value,
            },
            gross: {
              amount: order.currency_price ?? order.price,
              nativeAmount: order.price,
            },
          },
          fromBuffer(order.currency)
        ),
        getJoiPriceObject(
          {
            net: {
              amount: order.currency_normalized_value ?? order.currency_value ?? order.value,
              nativeAmount: order.normalized_value ?? order.value,
            },
            gross: {
              amount: order.currency_price ?? order.price,
              nativeAmount: order.price,
            },
          },
          fromBuffer(order.currency)
        ),
      ]);

      payloads.push({
        order: {
          id: order.id,
          maker: fromBuffer(order.maker),
          createdAt: new Date(order.created_at).toISOString(),
          validFrom: order.valid_from,
          validUntil: order.valid_until,
          source: {
            id: source?.address,
            domain: source?.domain,
            name: source?.getTitle(),
            icon: source?.getIcon(),
            url: source?.metadata.url,
          },
          price: {
            currency: price.currency,
            amount: price.amount,
            netAmount: price.netAmount,
            normalizedNetAmount: priceNormalized.netAmount,
          },

          criteria: order.criteria,
        },
        owners: ownersChunk,
<<<<<<< HEAD
        colllection: {
          id: order.collection_id,
          slug: order.collection_slug,
          name: order.collection_name,
          floorAsk: {
            priceNormalized: await parseFloorPrice("normalized", order),
            price: await parseFloorPrice("", order),
            priceNonflagged: await parseFloorPrice("non_flagged", order),
          },
=======
        collection: {
          id: order.collection_id,
          slug: order.collection_slug,
          name: order.collection_name,
          floorAskPrice: formatEth(order.floor_sell_value),
          floorAskPriceNormalized: formatEth(order.normalized_floor_sell_value),
          floorDifferencePercentage: _.round(order.floor_difference_percentage || 0, 2),
>>>>>>> be3cea12
        },
      });
    }

    try {
      logger.info(
        "top-bids-websocket-event",
        `Triggering event. orderId=${data.orderId}, tokenSetId=${order.token_set_id}`
      );
      await Promise.all(
        payloads.map((payload) =>
          redisWebsocketPublisher.publish(
            "top-bids",
            JSON.stringify({
              event: "new-top-bid",
              data: payload,
            })
          )
        )
      );
    } catch (e) {
      logger.error("top-bids-websocket-event", `Error triggering event. ${e}`);
    }

    const server = new Pusher.default({
      appId: config.websocketServerAppId,
      key: config.websocketServerAppKey,
      secret: config.websocketServerAppSecret,
      host: config.websocketServerHost,
      useTLS: true,
    });

    if (payloads.length > 1) {
      const payloadsBatches = _.chunk(payloads, Number(config.websocketServerEventMaxBatchSize));

      await Promise.all(
        payloadsBatches.map((payloadsBatch) =>
          server.triggerBatch(
            payloadsBatch.map((payload) => {
              return {
                channel: "top-bids",
                name: "new-top-bid",
                data: JSON.stringify(payload),
              };
            })
          )
        )
      );
    } else {
      await server.trigger("top-bids", "new-top-bid", JSON.stringify(payloads[0]));
    }
  }

  static async getOwners(tokenSetId: string): Promise<string[]> {
    let owners: string[] | undefined = undefined;

    const ownersString = await redis.get(`token-set-owners:${tokenSetId}`);

    if (ownersString) {
      owners = JSON.parse(ownersString);
    }

    if (!owners) {
      owners = (
        await redb.manyOrNone(
          `
                SELECT
                  DISTINCT nb.owner
                FROM nft_balances nb
                JOIN token_sets_tokens tst ON tst.contract = nb.contract AND tst.token_id = nb.token_id
                WHERE tst.token_set_id = $/tokenSetId/
                  AND nb.amount > 0
              `,
          {
            tokenSetId,
          }
        )
      ).map((result) => fromBuffer(result.owner));

      await redis.set(`token-set-owners:${tokenSetId}`, JSON.stringify(owners), "EX", 60);
    }

    return owners;
  }

  static async isRateLimited(tokenSetId: string): Promise<boolean> {
    const setResult = await redis.set(
      `new-top-bid-rate-limiter:${tokenSetId}`,
      now(),
      "EX",
      60,
      "NX"
    );
    return setResult === null;
  }
}

export type NewTopBidWebsocketEventInfo = {
  orderId: string;
};<|MERGE_RESOLUTION|>--- conflicted
+++ resolved
@@ -8,36 +8,10 @@
 import { logger } from "@/common/logger";
 import { Sources } from "@/models/sources";
 import { getJoiPriceObject } from "@/common/joi";
-import * as Sdk from "@reservoir0x/sdk";
 
 export class NewTopBidWebsocketEvent {
   public static async triggerEvent(data: NewTopBidWebsocketEventInfo) {
     const criteriaBuildQuery = Orders.buildCriteriaQuery("orders", "token_set_id", false);
-    const sources = await Sources.getInstance();
-
-    // eslint-disable-next-line @typescript-eslint/no-explicit-any
-    const parseFloorPrice = async (type: "normalized" | "non_flagged" | "", order: any) => {
-      const floorAskCurrency = order[`${type}floor_order_currency`]
-        ? fromBuffer(order[`${type}floor_order_currency`])
-        : Sdk.Common.Addresses.Eth[config.chainId];
-      return {
-        id: order[`${type}floor_sell_id`],
-        sourceDomain: sources.get(Number(order[`${type}floor_sell_source_id_int`]))?.domain,
-        price: order[`${type}floor_sell_id`]
-          ? await getJoiPriceObject(
-              {
-                gross: {
-                  // amount: r.floor_sell_currency_value ?? r.floor_sell_value,
-                  amount:
-                    order[`${type}floor_order_currency_value`] ?? order[`${type}floor_sell_value`],
-                  nativeAmount: order[`${type}floor_sell_value`],
-                },
-              },
-              floorAskCurrency
-            )
-          : null,
-      };
-    };
 
     const order = await idb.oneOrNone(
       `
@@ -61,11 +35,7 @@
                      0
                    ) AS "valid_until",
                 (${criteriaBuildQuery}) AS criteria,
-<<<<<<< HEAD
-                               c.id as collection_id,
-=======
                 c.id as collection_id,
->>>>>>> be3cea12
                 c.slug as collection_slug,
                 c.name as collection_name,
                 c.normalized_floor_sell_id AS normalized_floor_sell_id,
@@ -78,16 +48,7 @@
                 c.floor_sell_source_id_int AS floor_sell_source_id_int,
                 floor_order.currency as floor_order_currency,
                 floor_order.currency_value as floor_order_currency_value,
-<<<<<<< HEAD
-                c.non_flagged_floor_sell_id AS non_flagged_floor_sell_id,
-                c.non_flagged_floor_sell_value AS non_flagged_floor_sell_value,
-                c.non_flagged_floor_sell_source_id_int AS non_flagged_floor_sell_source_id_int,
-                non_flagged_floor_order.currency as non_flagged_floor_order_currency,
-                non_flagged_floor_order.currency_value as non_flagged_floor_order_currency_value
-
-=======
                 COALESCE(((orders.value / (c.floor_sell_value * (1-((COALESCE(c.royalties_bps, 0)::float + 250) / 10000)))::numeric(78, 0) ) - 1) * 100, 0) AS floor_difference_percentage
->>>>>>> be3cea12
 
               FROM orders
                 JOIN collections c on orders.contract = c.contract
@@ -168,17 +129,6 @@
           criteria: order.criteria,
         },
         owners: ownersChunk,
-<<<<<<< HEAD
-        colllection: {
-          id: order.collection_id,
-          slug: order.collection_slug,
-          name: order.collection_name,
-          floorAsk: {
-            priceNormalized: await parseFloorPrice("normalized", order),
-            price: await parseFloorPrice("", order),
-            priceNonflagged: await parseFloorPrice("non_flagged", order),
-          },
-=======
         collection: {
           id: order.collection_id,
           slug: order.collection_slug,
@@ -186,7 +136,6 @@
           floorAskPrice: formatEth(order.floor_sell_value),
           floorAskPriceNormalized: formatEth(order.normalized_floor_sell_value),
           floorDifferencePercentage: _.round(order.floor_difference_percentage || 0, 2),
->>>>>>> be3cea12
         },
       });
     }
