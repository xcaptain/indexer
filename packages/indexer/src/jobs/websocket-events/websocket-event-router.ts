import * as saleWebsocketEventsTriggerQueue from "@/jobs/websocket-events/sale-websocket-events-trigger-queue";

import * as bidWebsocketEventsTriggerQueue from "@/jobs/websocket-events/bid-websocket-events-trigger-queue";

import * as newTopBidTriggerQueue from "@/jobs/websocket-events/new-top-bid-trigger-queue";
<<<<<<< HEAD
import * as approvalWebsocketEventsTriggerQueue from "@/jobs/websocket-events/approval-websocket-events-trigger-queue";
=======
import * as transferWebsocketEventsTriggerQueue from "@/jobs/websocket-events/transfer-websocket-events-trigger-queue";
>>>>>>> 669bc412

import * as balanceEventWebsocketEventsTriggerQueue from "@/jobs/websocket-events/nft-balance-event-websocket-events-trigger-queue";
import * as askWebsocketEventsTriggerQueue from "@/jobs/websocket-events/ask-websocket-events-trigger-queue";
import { NewTopBidWebsocketEventInfo } from "./events/new-top-bid-websocket-event";

export const WebsocketEventRouter = async ({
  eventKind,
  eventInfo,
}: {
  eventKind: WebsocketEventKind;
  eventInfo: EventInfo;
}) => {
  switch (eventKind) {
    case WebsocketEventKind.SellOrder:
      await askWebsocketEventsTriggerQueue.addToQueue([
        {
          data: eventInfo as askWebsocketEventsTriggerQueue.AskWebsocketEventInfo,
        },
      ]);
      break;
    case WebsocketEventKind.BuyOrder:
      await bidWebsocketEventsTriggerQueue.addToQueue([
        {
          data: eventInfo as bidWebsocketEventsTriggerQueue.BidWebsocketEventInfo,
        },
      ]);
      break;
<<<<<<< HEAD
    case WebsocketEventKind.ApprovalEvent:
      await approvalWebsocketEventsTriggerQueue.addToQueue([
        {
          data: eventInfo as approvalWebsocketEventsTriggerQueue.ApprovalWebsocketEventInfo,
=======
    case WebsocketEventKind.BalanceEvent:
      await balanceEventWebsocketEventsTriggerQueue.addToQueue([
        {
          data: eventInfo as balanceEventWebsocketEventsTriggerQueue.BalanceWebsocketEventInfo,
        },
      ]);
      break;
    case WebsocketEventKind.TransferEvent:
      await transferWebsocketEventsTriggerQueue.addToQueue([
        {
          data: eventInfo as transferWebsocketEventsTriggerQueue.TransferWebsocketEventInfo,
        },
      ]);
      break;
    case WebsocketEventKind.SaleEvent:
      await saleWebsocketEventsTriggerQueue.addToQueue([
        {
          data: eventInfo as saleWebsocketEventsTriggerQueue.SaleWebsocketEventInfo,
>>>>>>> 669bc412
        },
      ]);
      break;
    case WebsocketEventKind.NewTopBid:
      await newTopBidTriggerQueue.addToQueue([
        {
          data: eventInfo as NewTopBidWebsocketEventInfo,
        },
      ]);
      break;
  }
};

export enum WebsocketEventKind {
  NewTopBid = "new-top-bid",
  SellOrder = "sell-order",
  BuyOrder = "buy-order",
<<<<<<< HEAD
  ApprovalEvent = "approval-event",
=======
  BalanceEvent = "balance-event",
  TransferEvent = "transfer-event",
  SaleEvent = "sale-event",
>>>>>>> 669bc412
}

export type EventInfo =
  | NewTopBidWebsocketEventInfo
  | askWebsocketEventsTriggerQueue.AskWebsocketEventInfo
  | bidWebsocketEventsTriggerQueue.BidWebsocketEventInfo
<<<<<<< HEAD
  | approvalWebsocketEventsTriggerQueue.ApprovalWebsocketEventInfo;
=======
  | balanceEventWebsocketEventsTriggerQueue.BalanceWebsocketEventInfo
  | transferWebsocketEventsTriggerQueue.TransferWebsocketEventInfo
  | saleWebsocketEventsTriggerQueue.SaleWebsocketEventInfo;
>>>>>>> 669bc412
<|MERGE_RESOLUTION|>--- conflicted
+++ resolved
@@ -3,11 +3,8 @@
 import * as bidWebsocketEventsTriggerQueue from "@/jobs/websocket-events/bid-websocket-events-trigger-queue";
 
 import * as newTopBidTriggerQueue from "@/jobs/websocket-events/new-top-bid-trigger-queue";
-<<<<<<< HEAD
 import * as approvalWebsocketEventsTriggerQueue from "@/jobs/websocket-events/approval-websocket-events-trigger-queue";
-=======
 import * as transferWebsocketEventsTriggerQueue from "@/jobs/websocket-events/transfer-websocket-events-trigger-queue";
->>>>>>> 669bc412
 
 import * as balanceEventWebsocketEventsTriggerQueue from "@/jobs/websocket-events/nft-balance-event-websocket-events-trigger-queue";
 import * as askWebsocketEventsTriggerQueue from "@/jobs/websocket-events/ask-websocket-events-trigger-queue";
@@ -35,12 +32,13 @@
         },
       ]);
       break;
-<<<<<<< HEAD
     case WebsocketEventKind.ApprovalEvent:
       await approvalWebsocketEventsTriggerQueue.addToQueue([
         {
           data: eventInfo as approvalWebsocketEventsTriggerQueue.ApprovalWebsocketEventInfo,
-=======
+        },
+        ]};
+      break;
     case WebsocketEventKind.BalanceEvent:
       await balanceEventWebsocketEventsTriggerQueue.addToQueue([
         {
@@ -59,7 +57,6 @@
       await saleWebsocketEventsTriggerQueue.addToQueue([
         {
           data: eventInfo as saleWebsocketEventsTriggerQueue.SaleWebsocketEventInfo,
->>>>>>> 669bc412
         },
       ]);
       break;
@@ -77,23 +74,17 @@
   NewTopBid = "new-top-bid",
   SellOrder = "sell-order",
   BuyOrder = "buy-order",
-<<<<<<< HEAD
   ApprovalEvent = "approval-event",
-=======
   BalanceEvent = "balance-event",
   TransferEvent = "transfer-event",
   SaleEvent = "sale-event",
->>>>>>> 669bc412
 }
 
 export type EventInfo =
   | NewTopBidWebsocketEventInfo
   | askWebsocketEventsTriggerQueue.AskWebsocketEventInfo
   | bidWebsocketEventsTriggerQueue.BidWebsocketEventInfo
-<<<<<<< HEAD
   | approvalWebsocketEventsTriggerQueue.ApprovalWebsocketEventInfo;
-=======
   | balanceEventWebsocketEventsTriggerQueue.BalanceWebsocketEventInfo
   | transferWebsocketEventsTriggerQueue.TransferWebsocketEventInfo
-  | saleWebsocketEventsTriggerQueue.SaleWebsocketEventInfo;
->>>>>>> 669bc412
+  | saleWebsocketEventsTriggerQueue.SaleWebsocketEventInfo;