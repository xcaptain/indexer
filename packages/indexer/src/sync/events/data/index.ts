import { Interface } from "@ethersproject/abi";

import * as erc20 from "@/events-sync/data/erc20";
import * as erc721 from "@/events-sync/data/erc721";
import * as erc1155 from "@/events-sync/data/erc1155";

import * as bendDao from "@/events-sync/data/bend-dao";
import * as blur from "@/events-sync/data/blur";
import * as collectionxyz from "@/events-sync/data/collectionxyz";
import * as cryptoPunks from "@/events-sync/data/cryptopunks";
import * as decentraland from "@/events-sync/data/decentraland";
import * as element from "@/events-sync/data/element";
import * as flow from "@/events-sync/data/flow";
import * as foundation from "@/events-sync/data/foundation";
import * as looksRare from "@/events-sync/data/looks-rare";
import * as manifold from "@/events-sync/data/manifold";
import * as nftTrader from "@/events-sync/data/nft-trader";
import * as nftx from "@/events-sync/data/nftx";
import * as nouns from "@/events-sync/data/nouns";
import * as okex from "@/events-sync/data/okex";
import * as quixotic from "@/events-sync/data/quixotic";
import * as rarible from "@/events-sync/data/rarible";
import * as seaport from "@/events-sync/data/seaport";
import * as seaportV14 from "@/events-sync/data/seaport-v1.4";
import * as seaportV15 from "@/events-sync/data/seaport-v1.5";
import * as alienswap from "@/events-sync/data/alienswap";
import * as sudoswap from "@/events-sync/data/sudoswap";
import * as superrare from "@/events-sync/data/superrare";
import * as tofu from "@/events-sync/data/tofu";
import * as treasure from "@/events-sync/data/treasure";
import * as universe from "@/events-sync/data/universe";
import * as wyvernV2 from "@/events-sync/data/wyvern-v2";
import * as wyvernV23 from "@/events-sync/data/wyvern-v2.3";
import * as x2y2 from "@/events-sync/data/x2y2";
import * as zeroExV2 from "@/events-sync/data/zeroex-v2";
import * as zeroExV3 from "@/events-sync/data/zeroex-v3";
import * as zeroExV4 from "@/events-sync/data/zeroex-v4";
import * as zora from "@/events-sync/data/zora";
import * as looksRareV2 from "@/events-sync/data/looks-rare-v2";
import * as blend from "@/events-sync/data/blend";
import * as sudoswapV2 from "@/events-sync/data/sudoswap-v2";
import * as paymentProcessor from "@/events-sync/data/payment-processor";

// All events we're syncing should have an associated `EventData`
// entry which dictates the way the event will be parsed and then
// handled (eg. persisted to the database and relayed for further
// processing to any job queues)

// Event kind by protocol/standard
export type EventKind =
  | "erc20"
  | "erc721"
  | "erc1155"
  | "bend-dao"
  | "blur"
  | "collectionxyz"
  | "cryptopunks"
  | "decentraland"
  | "element"
  | "flow"
  | "foundation"
  | "looks-rare"
  | "manifold"
  | "nft-trader"
  | "nftx"
  | "nouns"
  | "okex"
  | "quixotic"
  | "rarible"
  | "seaport"
  | "sudoswap"
  | "superrare"
  | "tofu"
  | "treasure"
  | "universe"
  | "wyvern"
  | "x2y2"
  | "zeroex-v2"
  | "zeroex-v3"
  | "zeroex-v4"
  | "zora"
  | "looks-rare-v2"
  | "blend"
  | "sudoswap-v2"
  | "payment-processor";

// Event sub-kind in each of the above protocol/standard
export type EventSubKind =
  | "erc721-transfer"
  | "erc721-like-transfer"
  | "erc721-erc20-like-transfer"
  | "erc721-consecutive-transfer"
  | "erc1155-transfer-single"
  | "erc1155-transfer-batch"
  | "erc721/1155-approval-for-all"
  | "erc20-approval"
  | "erc20-transfer"
  | "weth-deposit"
  | "weth-withdrawal"
  | "wyvern-v2-orders-matched"
  | "wyvern-v2.3-orders-matched"
  | "looks-rare-cancel-all-orders"
  | "looks-rare-cancel-multiple-orders"
  | "looks-rare-taker-ask"
  | "looks-rare-taker-bid"
  | "zeroex-v4-erc721-order-cancelled"
  | "zeroex-v4-erc1155-order-cancelled"
  | "zeroex-v4-erc721-order-filled"
  | "zeroex-v4-erc1155-order-filled"
  | "foundation-buy-price-set"
  | "foundation-buy-price-invalidated"
  | "foundation-buy-price-cancelled"
  | "foundation-buy-price-accepted"
  | "foundation-offer-accepted"
  | "x2y2-order-cancelled"
  | "x2y2-order-inventory"
  | "seaport-order-cancelled"
  | "seaport-order-filled"
  | "seaport-counter-incremented"
  | "seaport-order-validated"
  | "seaport-channel-updated"
  | "seaport-v1.4-order-cancelled"
  | "seaport-v1.4-order-filled"
  | "seaport-v1.4-orders-matched"
  | "seaport-v1.4-counter-incremented"
  | "seaport-v1.4-order-validated"
  | "seaport-v1.5-order-cancelled"
  | "seaport-v1.5-order-filled"
  | "seaport-v1.5-orders-matched"
  | "seaport-v1.5-counter-incremented"
  | "seaport-v1.5-order-validated"
  | "alienswap-order-cancelled"
  | "alienswap-order-filled"
  | "alienswap-orders-matched"
  | "alienswap-counter-incremented"
  | "alienswap-order-validated"
  | "rarible-match"
  | "rarible-cancel"
  | "rarible-buy-v1"
  | "rarible-match-v2"
  | "element-erc721-sell-order-filled"
  | "element-erc721-sell-order-filled-v2"
  | "element-erc721-buy-order-filled"
  | "element-erc721-buy-order-filled-v2"
  | "element-erc1155-sell-order-filled"
  | "element-erc1155-sell-order-filled-v2"
  | "element-erc1155-buy-order-filled"
  | "element-erc1155-buy-order-filled-v2"
  | "element-erc721-order-cancelled"
  | "element-erc1155-order-cancelled"
  | "element-hash-nonce-incremented"
  | "quixotic-order-filled"
  | "zora-ask-filled"
  | "zora-ask-created"
  | "zora-ask-price-updated"
  | "zora-ask-cancelled"
  | "zora-auction-ended"
  | "nouns-auction-settled"
  | "cryptopunks-punk-offered"
  | "cryptopunks-punk-no-longer-for-sale"
  | "cryptopunks-punk-bought"
  | "cryptopunks-punk-transfer"
  | "cryptopunks-assign"
  | "cryptopunks-transfer"
  | "sudoswap-buy"
  | "sudoswap-sell"
  | "sudoswap-token-deposit"
  | "sudoswap-token-withdrawal"
  | "sudoswap-spot-price-update"
  | "sudoswap-delta-update"
  | "sudoswap-new-pair"
  | "universe-match"
  | "universe-cancel"
  | "nftx-redeemed"
  | "nftx-minted"
  | "nftx-user-staked"
  | "nftx-swapped"
  | "nftx-swap"
  | "nftx-swap-v3"
  | "nftx-mint"
  | "nftx-burn"
  | "nftx-vault-init"
  | "nftx-vault-shutdown"
  | "nftx-eligibility-deployed"
  | "nftx-enable-mint-updated"
  | "nftx-enable-target-redeem-updated"
  | "blur-orders-matched"
  | "flow-match-order-fulfilled"
  | "flow-take-order-fulfilled"
  | "flow-cancel-all-orders"
  | "flow-cancel-multiple-orders"
  | "blur-order-cancelled"
  | "blur-nonce-incremented"
  | "manifold-purchase"
  | "manifold-modify"
  | "manifold-cancel"
  | "manifold-finalize"
  | "manifold-accept"
  | "tofu-inventory-update"
  | "decentraland-sale"
  | "nft-trader-swap"
  | "okex-order-filled"
  | "bend-dao-taker-ask"
  | "bend-dao-taker-bid"
  | "superrare-listing-filled"
  | "superrare-sold"
  | "superrare-accept-offer"
  | "superrare-auction-settled"
  | "superrare-set-sale-price"
  | "zeroex-v2-fill"
  | "zeroex-v3-fill"
  | "treasure-item-sold"
  | "treasure-bid-accepted"
  | "looks-rare-v2-new-bid-ask-nonces"
  | "looks-rare-v2-order-nonces-cancelled"
  | "looks-rare-v2-subset-nonces-cancelled"
  | "looks-rare-v2-taker-ask"
  | "looks-rare-v2-taker-bid"
  | "blend-loan-offer-taken"
  | "blend-repay"
  | "blend-refinance"
  | "blend-buy-locked"
  | "blend-nonce-incremented"
  | "collectionxyz-new-pool"
  | "collectionxyz-token-deposit"
  | "collectionxyz-token-withdrawal"
  | "collectionxyz-nft-deposit"
  | "collectionxyz-nft-withdrawal"
  | "collectionxyz-accrued-trade-fee-withdrawal"
  | "collectionxyz-accepts-token-ids"
  | "collectionxyz-swap-nft-in-pool"
  | "collectionxyz-swap-nft-out-pool"
  | "collectionxyz-spot-price-update"
  | "collectionxyz-delta-update"
  | "collectionxyz-props-update"
  | "collectionxyz-state-update"
  | "collectionxyz-royalty-numerator-update"
  | "collectionxyz-royalty-recipient-fallback-update"
  | "collectionxyz-external-filter-set"
  | "collectionxyz-fee-update"
  | "collectionxyz-protocol-fee-multiplier-update"
  | "collectionxyz-carry-fee-multiplier-update"
  | "collectionxyz-asset-recipient-change"
  | "sudoswap-v2-sell-erc721"
  | "sudoswap-v2-sell-erc1155"
  | "sudoswap-v2-buy-erc721"
  | "sudoswap-v2-buy-erc1155"
  | "sudoswap-v2-token-deposit"
  | "sudoswap-v2-token-withdrawal"
  | "sudoswap-v2-nft-withdrawal-erc721"
  | "sudoswap-v2-nft-withdrawal-erc1155"
  | "sudoswap-v2-erc20-deposit"
  | "sudoswap-v2-erc721-deposit"
  | "sudoswap-v2-erc1155-deposit"
  | "sudoswap-v2-spot-price-update"
  | "sudoswap-v2-delta-update"
  | "sudoswap-v2-new-erc721-pair"
  | "sudoswap-v2-new-erc1155-pair"
  | "payment-processor-buy-single-listing"
  | "payment-processor-master-nonce-invalidated"
  | "payment-processor-nonce-invalidated"
  | "payment-processor-sweep-collection-erc1155"
  | "payment-processor-sweep-collection-erc721";

export type EventData = {
  kind: EventKind;
  subKind: EventSubKind;
  addresses?: { [address: string]: boolean };
  topic: string;
  numTopics: number;
  abi: Interface;
};

const allEventData = [
  erc20.approval,
  erc20.transfer,
  erc20.deposit,
  erc20.withdrawal,
  erc721.transfer,
  erc721.likeTransfer,
  erc721.erc20LikeTransfer,
  erc721.approvalForAll,
  erc721.consecutiveTransfer,
  erc1155.transferSingle,
  erc1155.transferBatch,
  foundation.buyPriceAccepted,
  foundation.buyPriceCancelled,
  foundation.buyPriceInvalidated,
  foundation.buyPriceSet,
  foundation.offerAccepted,
  looksRare.cancelAllOrders,
  looksRare.cancelMultipleOrders,
  looksRare.takerAsk,
  looksRare.takerBid,
  looksRareV2.newBidAskNonces,
  looksRareV2.orderNoncesCancelled,
  looksRareV2.subsetNoncesCancelled,
  looksRareV2.takerAsk,
  looksRareV2.takerBid,
  seaport.counterIncremented,
  seaport.orderCancelled,
  seaport.orderFulfilled,
  seaport.orderValidated,
  seaport.channelUpdated,
  seaportV14.counterIncremented,
  seaportV14.orderCancelled,
  seaportV14.orderFulfilled,
  seaportV14.ordersMatched,
  seaportV14.orderValidated,
  seaportV15.counterIncremented,
  seaportV15.orderCancelled,
  seaportV15.orderFulfilled,
  seaportV15.ordersMatched,
  seaportV15.orderValidated,
  alienswap.counterIncremented,
  alienswap.orderCancelled,
  alienswap.orderFulfilled,
  alienswap.ordersMatched,
  alienswap.orderValidated,
  wyvernV2.ordersMatched,
  wyvernV23.ordersMatched,
  zeroExV4.erc721OrderCancelled,
  zeroExV4.erc1155OrderCancelled,
  zeroExV4.erc721OrderFilled,
  zeroExV4.erc1155OrderFilled,
  x2y2.orderCancelled,
  x2y2.orderInventory,
  rarible.match,
  rarible.cancel,
  rarible.buyV1,
  rarible.matchV2,
  element.erc721BuyOrderFilled,
  element.erc721BuyOrderFilledV2,
  element.erc721SellOrderFilled,
  element.erc721SellOrderFilledV2,
  element.erc1155BuyOrderFilled,
  element.erc1155BuyOrderFilledV2,
  element.erc1155SellOrderFilled,
  element.erc1155SellOrderFilledV2,
  element.erc721OrderCancelled,
  element.erc1155OrderCancelled,
  element.hashNonceIncremented,
  quixotic.orderFulfilled,
  zora.askFilled,
  zora.askCreated,
  zora.askCancelled,
  zora.askPriceUpdated,
  zora.auctionEnded,
  nouns.auctionSettled,
  cryptoPunks.punkOffered,
  cryptoPunks.punkNoLongerForSale,
  cryptoPunks.punkBought,
  cryptoPunks.punkTransfer,
  cryptoPunks.assign,
  cryptoPunks.transfer,
  sudoswap.buy,
  sudoswap.sell,
  sudoswap.tokenDeposit,
  sudoswap.tokenWithdrawal,
  sudoswap.spotPriceUpdate,
  sudoswap.deltaUpdate,
  sudoswap.newPair,
  universe.match,
  universe.cancel,
  nftx.minted,
  nftx.redeemed,
  nftx.swapped,
  nftx.swap,
  nftx.mint,
  nftx.burn,
  nftx.vaultInit,
  nftx.vaultShutdown,
  nftx.eligibilityDeployed,
  nftx.enableMintUpdated,
  nftx.enableTargetRedeemUpdated,
  blur.ordersMatched,
  flow.matchOrderFulfilled,
  flow.takeOrderFulfilled,
  flow.cancelAllOrders,
  flow.cancelMultipleOrders,
  blur.orderCancelled,
  blur.nonceIncremented,
  manifold.modify,
  manifold.finalize,
  manifold.purchase,
  manifold.cancel,
  manifold.accept,
  tofu.inventoryUpdate,
  decentraland.sale,
  nftTrader.swap,
  okex.orderFulfilled,
  bendDao.takerAsk,
  bendDao.takerBid,
  superrare.listingFilled,
  superrare.listingSold,
  superrare.offerAccept,
  superrare.auctionSettled,
  superrare.setSalePrice,
  zeroExV2.fill,
  zeroExV3.fill,
  treasure.itemSold,
  blend.buyLocked,
  blend.loanOfferTaken,
  blend.refinance,
  blend.repay,
  blend.nonceIncremented,
  collectionxyz.acceptsTokenIds,
  collectionxyz.accruedTradeFeeWithdrawal,
  collectionxyz.assetRecipientChange,
  collectionxyz.carryFeeMultiplierUpdate,
  collectionxyz.deltaUpdate,
  collectionxyz.externalFilterSet,
  collectionxyz.feeUpdate,
  collectionxyz.newPool,
  collectionxyz.nftDeposit,
  collectionxyz.nftWithdrawal,
  collectionxyz.propsUpdate,
  collectionxyz.protocolFeeMultiplierUpdate,
  collectionxyz.royaltyNumeratorUpdate,
  collectionxyz.royaltyRecipientFallbackUpdate,
  collectionxyz.spotPriceUpdate,
  collectionxyz.stateUpdate,
  collectionxyz.swapNftInPool,
  collectionxyz.swapNftOutPool,
  collectionxyz.tokenDeposit,
  collectionxyz.tokenWithdrawal,
  sudoswapV2.buyERC1155,
  sudoswapV2.buyERC721,
  sudoswapV2.sellERC721,
  sudoswapV2.sellERC1155,
  sudoswapV2.tokenDeposit,
  sudoswapV2.tokenWithdrawal,
  sudoswapV2.nftWithdrawalERC721,
  sudoswapV2.nftWithdrawalERC1155,
  sudoswapV2.erc20Deposit,
  sudoswapV2.erc721Deposit,
  sudoswapV2.erc1155Deposit,
  sudoswapV2.spotPriceUpdate,
  sudoswapV2.deltaUpdate,
  sudoswapV2.newERC721Pair,
  sudoswapV2.newERC1155Pair,
<<<<<<< HEAD
  paymentProcessor.buySingleListing,
  paymentProcessor.masterNonceInvalidated,
  paymentProcessor.nonceInvalidated,
  paymentProcessor.sweepCollectionERC1155,
  paymentProcessor.sweepCollectionERC721,
=======
  treasure.bidAccepted,
>>>>>>> 4d980083
];

export const getEventData = (events?: string[]) => {
  if (!events) {
    return allEventData;
  } else {
    return allEventData.filter(({ subKind }) => events.some((e) => subKind.startsWith(e)));
  }
};<|MERGE_RESOLUTION|>--- conflicted
+++ resolved
@@ -439,15 +439,12 @@
   sudoswapV2.deltaUpdate,
   sudoswapV2.newERC721Pair,
   sudoswapV2.newERC1155Pair,
-<<<<<<< HEAD
+  treasure.bidAccepted,
   paymentProcessor.buySingleListing,
   paymentProcessor.masterNonceInvalidated,
   paymentProcessor.nonceInvalidated,
   paymentProcessor.sweepCollectionERC1155,
   paymentProcessor.sweepCollectionERC721,
-=======
-  treasure.bidAccepted,
->>>>>>> 4d980083
 ];
 
 export const getEventData = (events?: string[]) => {
