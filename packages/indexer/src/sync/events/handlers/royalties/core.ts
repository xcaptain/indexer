import { getStateChange, getPayments, searchForCall } from "@georgeroman/evm-tx-simulator";
import { Payment } from "@georgeroman/evm-tx-simulator/dist/types";
import * as Sdk from "@reservoir0x/sdk";

import { redis } from "@/common/redis";
import { bn } from "@/common/utils";
import { config } from "@/config/index";
import {
  PartialFillEvent,
  StateCache,
  getFillEventsFromTx,
} from "@/events-sync/handlers/royalties";
import {
  platformFeeRecipientsRegistry,
  allPlatformFeeRecipients,
  supportedExchanges,
} from "@/events-sync/handlers/royalties/config";
import { getFillEventsFromTxOnChain } from "@/events-sync/handlers/royalties/utils";
import * as es from "@/events-sync/storage";
import * as utils from "@/events-sync/utils";
import { TransactionTrace } from "@/models/transaction-traces";
import { Royalty, getRoyalties } from "@/utils/royalties";
import { getFillEventsFromTxOnChain } from "../../../../tests/utils/events";

<<<<<<< HEAD
function findPayment(payments: Payment[], fillEvent: PartialFillEvent) {
  return payments.find((payment) => paymentIsMatch(payment, fillEvent));
}

function paymentIsMatch(payment: Payment, fillEvent: PartialFillEvent) {
  const matchTokenId = payment.token.includes(`${fillEvent.contract}:${fillEvent.tokenId}`);
  const macthERC20 =
    payment.token.includes(fillEvent.contract) && payment.amount.includes(fillEvent.tokenId);
  return matchTokenId || macthERC20;
}
=======
const findMatchingPayment = (payments: Payment[], fillEvent: PartialFillEvent) =>
  payments.find((payment) => paymentMatches(payment, fillEvent));

const paymentMatches = (payment: Payment, fillEvent: PartialFillEvent) => {
  // Cover regular ERC721/ERC1155 transfers
  const matchesNFTTransfer = payment.token.includes(`${fillEvent.contract}:${fillEvent.tokenId}`);
  // But also non-standard ERC20 transfers (which some NFTs still use)
  const matchesERC20Transfer =
    payment.token.includes(fillEvent.contract) && payment.amount.includes(fillEvent.tokenId);
  return matchesNFTTransfer || matchesERC20Transfer;
};
>>>>>>> 3c5d83e9

export async function extractRoyalties(
  fillEvent: es.fills.Event,
  cache: StateCache,
  useCache?: boolean,
  forceOnChain?: boolean
) {
  const creatorRoyaltyFeeBreakdown: Royalty[] = [];
  const marketplaceFeeBreakdown: Royalty[] = [];
  const royaltyFeeBreakdown: Royalty[] = [];

  const { txHash } = fillEvent.baseEventParams;
  const { tokenId, contract, price, currency } = fillEvent;

  // Fetch the current transaction's trace
  let txTrace: TransactionTrace | undefined;
  const cacheKeyTrace = `fetch-transaction-trace:${txHash}`;
  if (useCache) {
    const result = await redis.get(cacheKeyTrace);
    if (result) {
      txTrace = JSON.parse(result) as TransactionTrace;
    }
  }
  if (!txTrace) {
    txTrace = await utils.fetchTransactionTrace(txHash);
    if (useCache) {
      await redis.set(cacheKeyTrace, JSON.stringify(txTrace), "EX", 10 * 60);
    }
  }
  if (!txTrace) {
    return null;
  }

  // Fetch the current transaction's sales
  let fillEvents: PartialFillEvent[] | undefined;
  const cacheKeyEvents = `get-fill-events-from-tx:${txHash}`;
  if (useCache) {
    const result = await redis.get(cacheKeyEvents);
    if (result) {
      fillEvents = JSON.parse(result) as PartialFillEvent[];
    }
  }

  if (!fillEvents) {
    fillEvents = await getFillEventsFromTx(txHash);
    if (useCache) {
      await redis.set(cacheKeyEvents, JSON.stringify(fillEvents), "EX", 10 * 60);
    }
  }

<<<<<<< HEAD
  // Fallback
=======
  // Should only be used for testing
>>>>>>> 3c5d83e9
  if (forceOnChain) {
    fillEvents = (await getFillEventsFromTxOnChain(txHash)).fillEvents;
  }

<<<<<<< HEAD
  // Get all related royaltly settings from the same transaction
  const allRoyaltiesDefinition = await Promise.all(
=======
  // For every fill event, get the current royalties (ones cached in our database)
  const fillEventsWithRoyaltyData = await Promise.all(
>>>>>>> 3c5d83e9
    fillEvents.map(async (f) => {
      const cacheKey = `${f.contract}:${f.tokenId}`;

      let royalties = cache.royalties.get(cacheKey);
      if (!royalties) {
        royalties = [];

        // Cover both onchain and opensea royalties
        royalties.push(await getRoyalties(f.contract, f.tokenId, "onchain"));
        royalties.push(await getRoyalties(f.contract, f.tokenId, "opensea"));

        cache.royalties.set(cacheKey, royalties);
      }

      return {
        ...f,
        royalties,
      };
    })
  );

<<<<<<< HEAD
  let traceToAnalyze = txTrace.calls;
  let usingExchangeCall = false;
=======
  // The (sub)call where the current fill occured
  let subcallToAnalyze = txTrace.calls;
>>>>>>> 3c5d83e9

  const exchangeAddress = supportedExchanges.get(fillEvent.orderKind);
  if (exchangeAddress) {
    // If the fill event is from a supported exchange then search
    // for any (sub)calls to that particular exchange
    const exchangeCalls = [];
    for (let i = 0; i < 20; i++) {
      const exchangeCall = searchForCall(txTrace.calls, { to: exchangeAddress }, i);
      if (exchangeCall) {
        exchangeCalls.push(exchangeCall);
      }
    }

    if (exchangeCalls.length === 1) {
      // If there is a unique call to the exchange in the current
      // transaction then that is the (sub)call that we will need
      // to further analyze
      subcallToAnalyze = exchangeCalls[0];
    } else {
      // If there are multiple calls to the exchange in the current
      // transaction then we try to look for the (sub)call where we
      // find the current fill event's token
      // TODO: What if the same token sold multiple times in different calls?
      const sameTokenFillEvents = fillEvents.filter(
        (_) => _.contract === fillEvent.contract && _.tokenId === fillEvent.tokenId
      );

      const matchExchangeCalls = [];

      for (const exchangeCall of exchangeCalls) {
        // Get all payments associated to the call
        const payments = getPayments(exchangeCall);
        const matchingPayment = findMatchingPayment(payments, fillEvent);
        if (matchingPayment) {
          matchExchangeCalls.push(exchangeCall);
        }
      }

      // If we found a matching payment, then we pin-pointed the (sub)call to analyze
      if (matchExchangeCalls.length) {
        const eventIndex = sameTokenFillEvents.findIndex(
          (_) =>
            _.contract === fillEvent.contract &&
            _.tokenId === fillEvent.tokenId &&
            _.baseEventParams.logIndex === fillEvent.baseEventParams.logIndex
        );

        subcallToAnalyze = matchExchangeCalls[eventIndex];
      }
    }
  }

  // Extract the payments from the (sub)call we just found
  const paymentsToAnalyze = getPayments(subcallToAnalyze);

  // Extract any fill events that have the same contract and currency
  const sameContractFills = fillEvents.filter((e) => {
    const isMatch = e.contract === contract && e.currency === fillEvent.currency;
    const payment = findMatchingPayment(paymentsToAnalyze, e);
    return isMatch && payment;
  });
  // Compute total price for all above same-contract fills
  const sameContractTotalPrice = sameContractFills.reduce(
    (total, item) => total.add(bn(item.price).mul(bn(item.amount))),
    bn(0)
  );

<<<<<<< HEAD
  shouldExcludeAddressList.add(Sdk.Common.Addresses.Weth[config.chainId]);
  shouldExcludeAddressList.add(Sdk.Common.Addresses.Eth[config.chainId]);
  // bendWETH
  shouldExcludeAddressList.add("0xed1840223484483c0cb050e6fc344d1ebf0778a9");

  const tracePayments = getPayments(traceToAnalyze);

  // When the bound is limited, need filter all related collection and protocol fillEvents
  // 1. We could using the NFT's transfer logs to get realeted fillEvents
  const collectionFills =
    fillEvents?.filter((currentEvent) => {
      const macthSameCollection =
        currentEvent.contract === contract && currentEvent.currency === fillEvent.currency;
      if (usingExchangeCall) {
        const matchData = findPayment(tracePayments, currentEvent);
        return macthSameCollection && matchData;
      } else {
        return macthSameCollection;
      }
    }) || [];

  const protocolFillEvents =
    fillEvents?.filter((currentEvent) => {
      const matchOrderKind =
        currentEvent.orderKind === fillEvent.orderKind &&
        currentEvent.currency === fillEvent.currency;
      if (usingExchangeCall) {
        const matchPayment = findPayment(tracePayments, currentEvent);
        return matchOrderKind && matchPayment;
      } else {
        return matchOrderKind;
      }
    }) || [];

  const platformFeeRecipients: string[] =
    platformFeeRecipientsRegistry.get(fillEvent.orderKind) ?? [];

  // Split by platform fee
  const chunkedPayments: Payment[][] = [[]];
  const protocolFillEventsByOrder = protocolFillEvents
    .map((event) => {
      return {
        event,
        index: tracePayments.findIndex((c) => paymentIsMatch(c, event)),
      };
    })
    .sort((a, b) => a.index - b.index);

  const usingDelimitByFee = false;

  // if (protocolFillEvents.length > 1 && ["seaport", "seaport-v1.4"].includes(fillEvent.orderKind)) {
  //   tracePayments.reduce((total, item) => {
  //     if (platformFeeRecipients.includes(item.to)) {
  //       total.push([]);
  //     }
  //     total[total.length - 1].push(item);
  //     return total;
  //   }, chunkedPayments);
  //   usingDelimitByFee = true;
  // }

  const protocolFillEventsWithPayments = protocolFillEventsByOrder.map((item, index) => {
    return {
      ...item,
      payments: chunkedPayments[index],
    };
  });

  const currentFillEventWithPayments = protocolFillEventsWithPayments.find(
    (c) =>
      c.event.tokenId === fillEvent.tokenId &&
      c.event.contract === fillEvent.contract &&
      c.event.price === fillEvent.price
  );

  // For same token only count once
  const idTrackers = new Set();
  const protocolRelatedAmount = protocolFillEvents
    ? protocolFillEvents.reduce((total, item) => {
        const id = `${item.contract}:${item.tokenId}`;
        if (idTrackers.has(id)) {
          return total;
        } else {
          return total.add(bn(item.price).mul(bn(item.amount)));
        }
      }, bn(0))
    : bn(0);

  // For same token only count once
  const collectionIdTrackers = new Set();
  const collectionRelatedAmount = collectionFills.reduce((total, item) => {
    const id = `${item.contract}:${item.tokenId}`;
    if (collectionIdTrackers.has(id)) {
      return total;
    } else {
      return total.add(bn(item.price).mul(bn(item.amount)));
    }
  }, bn(0));
=======
  // Extract any fill events that have the same order kind and currency
  const sameProtocolFills = fillEvents
    .filter((e) => {
      const isMatch = e.orderKind === fillEvent.orderKind && e.currency === fillEvent.currency;
      const payment = findMatchingPayment(paymentsToAnalyze, e);
      return isMatch && payment;
    })
    .map((event) => {
      return {
        event,
        index: paymentsToAnalyze.findIndex((p) => paymentMatches(p, event)),
      };
    })
    // Make sure to sort
    .sort((a, b) => a.index - b.index);
  // Compute total price for all above same-protocol fills
  const sameProtocolTotalPrice = sameProtocolFills.reduce(
    (total, item) => total.add(bn(item.event.price).mul(bn(item.event.amount))),
    bn(0)
  );
>>>>>>> 3c5d83e9

  // Keep track of some details for every same-protocol sale
  const sameProtocolDetails: {
    recipient: string;
    bps: number;
    contract: string;
    tokenId: string;
  }[] = [];
  for (const { contract, tokenId, royalties } of fillEventsWithRoyaltyData) {
    royalties
      .map((r) =>
        r.forEach(({ recipient, bps }) => {
          const foundMatching = sameProtocolFills.find(
            ({ event }) => event.contract === contract && event.tokenId === tokenId
          );
          if (foundMatching) {
            const isExist = sameProtocolDetails.find(
              (c) => c.recipient === recipient && c.contract === contract && c.tokenId === tokenId
            );
            if (!isExist) {
              sameProtocolDetails.push({
                recipient,
                bps,
                contract,
                tokenId,
              });
            }
          }
        })
      )
      .flat();
  }

<<<<<<< HEAD
  // Flatten by recipient
  const recipientRelatedDefinitions: {
    recipient: string;
    bps: number;
    contract: string;
    tokenId: string;
  }[] = [];

  allRoyaltiesDefinition.reduce((all, config) => {
    if (config.royalties) {
      config.royalties.forEach(({ recipient, bps }) => {
        const inSameCall = protocolFillEvents.find(
          (c) => c.contract === config.contract && c.tokenId === config.tokenId
        );
        if (inSameCall) {
          all.push({
            recipient,
            bps,
            contract: config.contract,
            tokenId: config.tokenId,
          });
        }
      });
    }
    return all;
  }, recipientRelatedDefinitions);

  const matchDefinition = allRoyaltiesDefinition.find(
=======
  const matchDefinition = fillEventsWithRoyaltyData.find(
>>>>>>> 3c5d83e9
    (_) => _.contract === contract && _.tokenId === tokenId && _.royalties
  );
  const royalties = matchDefinition ? matchDefinition.royalties : [];

  const royaltyRecipients: string[] = royalties
    .map((r) => r.map(({ recipient }) => recipient))
    .flat();

  // Some addresses we know for sure cannot be royalty recipients
  const notRoyaltyRecipients = new Set();
  notRoyaltyRecipients.add(Sdk.Common.Addresses.Weth[config.chainId]);
  notRoyaltyRecipients.add(Sdk.Common.Addresses.Eth[config.chainId]);
  notRoyaltyRecipients.add(Sdk.BendDao.Addresses.BendWETH[config.chainId]);
  fillEvents.forEach((fillEvent) => {
    notRoyaltyRecipients.add(fillEvent.maker);
    notRoyaltyRecipients.add(fillEvent.taker);
  });

  const sameContractFillsWithRoyaltyData = fillEventsWithRoyaltyData.filter((c) => {
    return c.contract != contract;
  });

<<<<<<< HEAD
=======
  // Get the know platform fee recipients for the current fill order kind
  const knownPlatformFeeRecipients = platformFeeRecipientsRegistry.get(fillEvent.orderKind) ?? [];

  // Iterate through all of the state changes of the (sub)call associated to the current fill event
  const state = getStateChange(subcallToAnalyze);
>>>>>>> 3c5d83e9
  for (const address in state) {
    const { tokenBalanceState } = state[address];

    const ETH = Sdk.Common.Addresses.Eth[config.chainId];
    const BETH = Sdk.Blur.Addresses.Beth[config.chainId];

    const balanceChange =
      currency === ETH
        ? // The fill event will map any BETH fills to ETH so we need to cover that here
          tokenBalanceState[`native:${ETH}`] || tokenBalanceState[`erc20:${BETH}`]
        : tokenBalanceState[`erc20:${currency}`];

    // If the balance change is positive that means a payment was received
    if (balanceChange && !balanceChange.startsWith("-")) {
      const bpsOfPrice = bn(balanceChange).mul(10000).div(bn(price));

      // Start with the assumption that this is a royalty/platform fee payment
      const royalty = {
        recipient: address,
        bps: bpsOfPrice.toNumber(),
      };

      if (knownPlatformFeeRecipients.includes(address)) {
        // This is a marketplace fee payment

        // Reset the bps
        royalty.bps = bn(balanceChange).mul(10000).div(sameProtocolTotalPrice).toNumber();

        marketplaceFeeBreakdown.push(royalty);
      } else {
<<<<<<< HEAD
        // For multiple sales in one tx, we need delimit by fee payment, and
        // only process the related payments address
        if (usingDelimitByFee) {
          const isInsidePayments = currentFillEventWithPayments?.payments.find(
            (c) => c.to == address || c.from == address
          );
          if (!isInsidePayments) {
            // Skip if not in the range of payments
            continue;
          }
        }

        let bps: number;

        // For different collection with same fee recipient
        const shareSameRecepient =
          recipientRelatedDefinitions.filter((c) => c.recipient === address).length ===
          protocolFillEvents.length;

        if (shareSameRecepient) {
          bps = bn(balanceChange).mul(10000).div(protocolRelatedAmount).toNumber();
        } else {
          bps = bn(balanceChange).mul(10000).div(collectionRelatedAmount).toNumber();
        }

        if (royaltyRecipients.includes(address)) {
          // For multiple same collection sales in one tx
          curRoyalties.bps = bps;
          creatorRoyaltyFeeBreakdown.push(curRoyalties);
=======
        // For different collection with same fee recipient
        const sameRecipientDetails = sameProtocolDetails.filter((d) => d.recipient === address);
        const shareSameRecipient = sameRecipientDetails.length === sameProtocolFills.length;

        let bps: number = bn(balanceChange).mul(10000).div(sameContractTotalPrice).toNumber();

        if (shareSameRecipient) {
          const configBPS = sameRecipientDetails[0].bps;
          const newBps = bn(balanceChange).mul(10000).div(sameProtocolTotalPrice).toNumber();
          // Make sure the bps is same with the config
          const isValid = configBPS === newBps;
          if (isValid) {
            bps = newBps;
          }
>>>>>>> 3c5d83e9
        }

        if (royaltyRecipients.includes(address)) {
          // Reset the bps
          royalty.bps = bps;
          creatorRoyaltyFeeBreakdown.push(royalty);
        }

<<<<<<< HEAD
        const isAMM = ["sudoswap", "nftx"].includes(fillEvent.orderKind);
        if (isEligible && !isAMM) {
          curRoyalties.bps = bps;
          royaltyFeeBreakdown.push(curRoyalties);
=======
        // Conditions:
        // - royalty percentage between 0% and 15% (both exclusive)
        // - royalty recipient is not a known platform fee recipient
        // - royalty recipient is a valid royalty recipient
        const notInOtherDef = !sameContractFillsWithRoyaltyData.find((_) =>
          _.royalties.find((c) => c.find((d) => d.recipient === address))
        );

        const excludeOtherRecipients = shareSameRecipient ? true : notInOtherDef;
        const recipientIsEligible =
          bps > 0 &&
          bps < 1500 &&
          !allPlatformFeeRecipients.has(address) &&
          excludeOtherRecipients &&
          !notRoyaltyRecipients.has(address);

        // For now we exclude AMMs which don't pay royalties
        const isAMM = ["sudoswap", "nftx"].includes(fillEvent.orderKind);
        if (recipientIsEligible && !isAMM) {
          // Reset the bps
          royalty.bps = bps;
          royaltyFeeBreakdown.push(royalty);
>>>>>>> 3c5d83e9
        }
      }
    }
  }

  const getTotalRoyaltyBps = (royalties: Royalty[]) =>
    royalties.map(({ bps }) => bps).reduce((a, b) => a + b, 0);

  const creatorRoyaltyFeeBps = getTotalRoyaltyBps(creatorRoyaltyFeeBreakdown);
  const royaltyFeeBps = getTotalRoyaltyBps(royaltyFeeBreakdown);
  const creatorBps = Math.min(...royalties.map(getTotalRoyaltyBps));

  const paidFullRoyalty = creatorRoyaltyFeeBps >= creatorBps;

  return {
    royaltyFeeBps,
    marketplaceFeeBps: getTotalRoyaltyBps(marketplaceFeeBreakdown),
    royaltyFeeBreakdown,
    marketplaceFeeBreakdown,
    paidFullRoyalty,
  };
}<|MERGE_RESOLUTION|>--- conflicted
+++ resolved
@@ -20,20 +20,7 @@
 import * as utils from "@/events-sync/utils";
 import { TransactionTrace } from "@/models/transaction-traces";
 import { Royalty, getRoyalties } from "@/utils/royalties";
-import { getFillEventsFromTxOnChain } from "../../../../tests/utils/events";
-
-<<<<<<< HEAD
-function findPayment(payments: Payment[], fillEvent: PartialFillEvent) {
-  return payments.find((payment) => paymentIsMatch(payment, fillEvent));
-}
-
-function paymentIsMatch(payment: Payment, fillEvent: PartialFillEvent) {
-  const matchTokenId = payment.token.includes(`${fillEvent.contract}:${fillEvent.tokenId}`);
-  const macthERC20 =
-    payment.token.includes(fillEvent.contract) && payment.amount.includes(fillEvent.tokenId);
-  return matchTokenId || macthERC20;
-}
-=======
+
 const findMatchingPayment = (payments: Payment[], fillEvent: PartialFillEvent) =>
   payments.find((payment) => paymentMatches(payment, fillEvent));
 
@@ -45,7 +32,6 @@
     payment.token.includes(fillEvent.contract) && payment.amount.includes(fillEvent.tokenId);
   return matchesNFTTransfer || matchesERC20Transfer;
 };
->>>>>>> 3c5d83e9
 
 export async function extractRoyalties(
   fillEvent: es.fills.Event,
@@ -96,22 +82,13 @@
     }
   }
 
-<<<<<<< HEAD
-  // Fallback
-=======
   // Should only be used for testing
->>>>>>> 3c5d83e9
   if (forceOnChain) {
     fillEvents = (await getFillEventsFromTxOnChain(txHash)).fillEvents;
   }
 
-<<<<<<< HEAD
-  // Get all related royaltly settings from the same transaction
-  const allRoyaltiesDefinition = await Promise.all(
-=======
   // For every fill event, get the current royalties (ones cached in our database)
   const fillEventsWithRoyaltyData = await Promise.all(
->>>>>>> 3c5d83e9
     fillEvents.map(async (f) => {
       const cacheKey = `${f.contract}:${f.tokenId}`;
 
@@ -133,13 +110,8 @@
     })
   );
 
-<<<<<<< HEAD
-  let traceToAnalyze = txTrace.calls;
-  let usingExchangeCall = false;
-=======
   // The (sub)call where the current fill occured
   let subcallToAnalyze = txTrace.calls;
->>>>>>> 3c5d83e9
 
   const exchangeAddress = supportedExchanges.get(fillEvent.orderKind);
   if (exchangeAddress) {
@@ -207,106 +179,6 @@
     bn(0)
   );
 
-<<<<<<< HEAD
-  shouldExcludeAddressList.add(Sdk.Common.Addresses.Weth[config.chainId]);
-  shouldExcludeAddressList.add(Sdk.Common.Addresses.Eth[config.chainId]);
-  // bendWETH
-  shouldExcludeAddressList.add("0xed1840223484483c0cb050e6fc344d1ebf0778a9");
-
-  const tracePayments = getPayments(traceToAnalyze);
-
-  // When the bound is limited, need filter all related collection and protocol fillEvents
-  // 1. We could using the NFT's transfer logs to get realeted fillEvents
-  const collectionFills =
-    fillEvents?.filter((currentEvent) => {
-      const macthSameCollection =
-        currentEvent.contract === contract && currentEvent.currency === fillEvent.currency;
-      if (usingExchangeCall) {
-        const matchData = findPayment(tracePayments, currentEvent);
-        return macthSameCollection && matchData;
-      } else {
-        return macthSameCollection;
-      }
-    }) || [];
-
-  const protocolFillEvents =
-    fillEvents?.filter((currentEvent) => {
-      const matchOrderKind =
-        currentEvent.orderKind === fillEvent.orderKind &&
-        currentEvent.currency === fillEvent.currency;
-      if (usingExchangeCall) {
-        const matchPayment = findPayment(tracePayments, currentEvent);
-        return matchOrderKind && matchPayment;
-      } else {
-        return matchOrderKind;
-      }
-    }) || [];
-
-  const platformFeeRecipients: string[] =
-    platformFeeRecipientsRegistry.get(fillEvent.orderKind) ?? [];
-
-  // Split by platform fee
-  const chunkedPayments: Payment[][] = [[]];
-  const protocolFillEventsByOrder = protocolFillEvents
-    .map((event) => {
-      return {
-        event,
-        index: tracePayments.findIndex((c) => paymentIsMatch(c, event)),
-      };
-    })
-    .sort((a, b) => a.index - b.index);
-
-  const usingDelimitByFee = false;
-
-  // if (protocolFillEvents.length > 1 && ["seaport", "seaport-v1.4"].includes(fillEvent.orderKind)) {
-  //   tracePayments.reduce((total, item) => {
-  //     if (platformFeeRecipients.includes(item.to)) {
-  //       total.push([]);
-  //     }
-  //     total[total.length - 1].push(item);
-  //     return total;
-  //   }, chunkedPayments);
-  //   usingDelimitByFee = true;
-  // }
-
-  const protocolFillEventsWithPayments = protocolFillEventsByOrder.map((item, index) => {
-    return {
-      ...item,
-      payments: chunkedPayments[index],
-    };
-  });
-
-  const currentFillEventWithPayments = protocolFillEventsWithPayments.find(
-    (c) =>
-      c.event.tokenId === fillEvent.tokenId &&
-      c.event.contract === fillEvent.contract &&
-      c.event.price === fillEvent.price
-  );
-
-  // For same token only count once
-  const idTrackers = new Set();
-  const protocolRelatedAmount = protocolFillEvents
-    ? protocolFillEvents.reduce((total, item) => {
-        const id = `${item.contract}:${item.tokenId}`;
-        if (idTrackers.has(id)) {
-          return total;
-        } else {
-          return total.add(bn(item.price).mul(bn(item.amount)));
-        }
-      }, bn(0))
-    : bn(0);
-
-  // For same token only count once
-  const collectionIdTrackers = new Set();
-  const collectionRelatedAmount = collectionFills.reduce((total, item) => {
-    const id = `${item.contract}:${item.tokenId}`;
-    if (collectionIdTrackers.has(id)) {
-      return total;
-    } else {
-      return total.add(bn(item.price).mul(bn(item.amount)));
-    }
-  }, bn(0));
-=======
   // Extract any fill events that have the same order kind and currency
   const sameProtocolFills = fillEvents
     .filter((e) => {
@@ -327,7 +199,6 @@
     (total, item) => total.add(bn(item.event.price).mul(bn(item.event.amount))),
     bn(0)
   );
->>>>>>> 3c5d83e9
 
   // Keep track of some details for every same-protocol sale
   const sameProtocolDetails: {
@@ -361,38 +232,7 @@
       .flat();
   }
 
-<<<<<<< HEAD
-  // Flatten by recipient
-  const recipientRelatedDefinitions: {
-    recipient: string;
-    bps: number;
-    contract: string;
-    tokenId: string;
-  }[] = [];
-
-  allRoyaltiesDefinition.reduce((all, config) => {
-    if (config.royalties) {
-      config.royalties.forEach(({ recipient, bps }) => {
-        const inSameCall = protocolFillEvents.find(
-          (c) => c.contract === config.contract && c.tokenId === config.tokenId
-        );
-        if (inSameCall) {
-          all.push({
-            recipient,
-            bps,
-            contract: config.contract,
-            tokenId: config.tokenId,
-          });
-        }
-      });
-    }
-    return all;
-  }, recipientRelatedDefinitions);
-
-  const matchDefinition = allRoyaltiesDefinition.find(
-=======
   const matchDefinition = fillEventsWithRoyaltyData.find(
->>>>>>> 3c5d83e9
     (_) => _.contract === contract && _.tokenId === tokenId && _.royalties
   );
   const royalties = matchDefinition ? matchDefinition.royalties : [];
@@ -415,14 +255,11 @@
     return c.contract != contract;
   });
 
-<<<<<<< HEAD
-=======
   // Get the know platform fee recipients for the current fill order kind
   const knownPlatformFeeRecipients = platformFeeRecipientsRegistry.get(fillEvent.orderKind) ?? [];
 
   // Iterate through all of the state changes of the (sub)call associated to the current fill event
   const state = getStateChange(subcallToAnalyze);
->>>>>>> 3c5d83e9
   for (const address in state) {
     const { tokenBalanceState } = state[address];
 
@@ -453,37 +290,6 @@
 
         marketplaceFeeBreakdown.push(royalty);
       } else {
-<<<<<<< HEAD
-        // For multiple sales in one tx, we need delimit by fee payment, and
-        // only process the related payments address
-        if (usingDelimitByFee) {
-          const isInsidePayments = currentFillEventWithPayments?.payments.find(
-            (c) => c.to == address || c.from == address
-          );
-          if (!isInsidePayments) {
-            // Skip if not in the range of payments
-            continue;
-          }
-        }
-
-        let bps: number;
-
-        // For different collection with same fee recipient
-        const shareSameRecepient =
-          recipientRelatedDefinitions.filter((c) => c.recipient === address).length ===
-          protocolFillEvents.length;
-
-        if (shareSameRecepient) {
-          bps = bn(balanceChange).mul(10000).div(protocolRelatedAmount).toNumber();
-        } else {
-          bps = bn(balanceChange).mul(10000).div(collectionRelatedAmount).toNumber();
-        }
-
-        if (royaltyRecipients.includes(address)) {
-          // For multiple same collection sales in one tx
-          curRoyalties.bps = bps;
-          creatorRoyaltyFeeBreakdown.push(curRoyalties);
-=======
         // For different collection with same fee recipient
         const sameRecipientDetails = sameProtocolDetails.filter((d) => d.recipient === address);
         const shareSameRecipient = sameRecipientDetails.length === sameProtocolFills.length;
@@ -498,7 +304,6 @@
           if (isValid) {
             bps = newBps;
           }
->>>>>>> 3c5d83e9
         }
 
         if (royaltyRecipients.includes(address)) {
@@ -507,12 +312,6 @@
           creatorRoyaltyFeeBreakdown.push(royalty);
         }
 
-<<<<<<< HEAD
-        const isAMM = ["sudoswap", "nftx"].includes(fillEvent.orderKind);
-        if (isEligible && !isAMM) {
-          curRoyalties.bps = bps;
-          royaltyFeeBreakdown.push(curRoyalties);
-=======
         // Conditions:
         // - royalty percentage between 0% and 15% (both exclusive)
         // - royalty recipient is not a known platform fee recipient
@@ -535,7 +334,6 @@
           // Reset the bps
           royalty.bps = bps;
           royaltyFeeBreakdown.push(royalty);
->>>>>>> 3c5d83e9
         }
       }
     }
