--- conflicted
+++ resolved
@@ -63,28 +63,8 @@
       "function getWhitelistedOperators() view returns (address[])",
     ]);
     const nft = new Contract(contract, iface, baseProvider);
-
-<<<<<<< HEAD
-=======
     let result = false;
 
-    // `getWhitelistedOperators()` (ERC721-C)
-    try {
-      const whitelistedOperators = await nft
-        .getWhitelistedOperators()
-        .then((ops: string[]) => ops.map((o) => o.toLowerCase()));
-      result = operators.some((o) => !whitelistedOperators.includes(o));
-    } catch {
-      // Skip errors
-    }
-
-    // Positive case
-    if (result) {
-      await redis.set(cacheKey, "1", "EX", 24 * 3600);
-      return result;
-    }
-
->>>>>>> 40a5f6c3
     // `registry()`
     try {
       const registry = new Contract(
