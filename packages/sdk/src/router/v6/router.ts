--- conflicted
+++ resolved
@@ -55,12 +55,9 @@
 import X2Y2ModuleAbi from "./abis/X2Y2Module.json";
 import ZeroExV4ModuleAbi from "./abis/ZeroExV4Module.json";
 import ZoraModuleAbi from "./abis/ZoraModule.json";
-<<<<<<< HEAD
 import PermitModuleAbi from "./abis/PermitModule.json";
 import { PermitTransfer } from "./permit";
-=======
 import SudoswapV2ModuleAbi from "./abis/SudoswapV2Module.json";
->>>>>>> 45e15de5
 
 type SetupOptions = {
   x2y2ApiKey?: string;
@@ -607,6 +604,7 @@
           txs: [
             {
               approvals: approval ? [approval] : [],
+              permitTransfers: [],
               txData: await exchange.fillOrderTx(
                 taker,
                 order,
@@ -627,6 +625,7 @@
           txs: [
             {
               approvals: approval ? [approval] : [],
+              permitTransfers: [],
               txData: await exchange.fillOrdersTx(
                 taker,
                 orders,
@@ -682,6 +681,7 @@
           txs: [
             {
               approvals: approval ? [approval] : [],
+              permitTransfers: [],
               txData: await exchange.fillOrderTx(
                 taker,
                 order,
@@ -702,6 +702,7 @@
           txs: [
             {
               approvals: approval ? [approval] : [],
+              permitTransfers: [],
               txData: await exchange.fillOrdersTx(
                 taker,
                 orders,
@@ -757,6 +758,7 @@
           txs: [
             {
               approvals: approval ? [approval] : [],
+              permitTransfers: [],
               txData: await exchange.fillOrderTx(
                 taker,
                 order,
@@ -777,6 +779,7 @@
           txs: [
             {
               approvals: approval ? [approval] : [],
+              permitTransfers: [],
               txData: await exchange.fillOrdersTx(
                 taker,
                 orders,
