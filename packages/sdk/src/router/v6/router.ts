--- conflicted
+++ resolved
@@ -204,7 +204,6 @@
       options.partial = false;
     }
 
-    // TODO: Add Universe router module
     if (details.some(({ kind }) => kind === "universe")) {
       if (options?.relayer) {
         throw new Error("Relayer not supported for Universe orders");
@@ -245,7 +244,6 @@
       };
     }
 
-    // TODO: Add Cryptopunks router module
     if (details.some(({ kind }) => kind === "cryptopunks")) {
       if (options?.relayer) {
         throw new Error("Relayer not supported for Cryptopunks orders");
@@ -270,7 +268,6 @@
       };
     }
 
-    // TODO: Add Flow router module
     if (details.some(({ kind }) => kind === "flow")) {
       if (options?.relayer) {
         throw new Error("Relayer not supported for Flow orders");
@@ -309,7 +306,6 @@
       };
     }
 
-    // TODO: Add Manifold router module
     if (details.some(({ kind }) => kind === "manifold")) {
       if (options?.relayer) {
         throw new Error("Relayer not supported for Manifold orders");
@@ -2594,7 +2590,6 @@
     // CASE 1
     // Handle exchanges which don't have a router module implemented by filling directly
 
-    // TODO: Add Universe router module
     if (details.some(({ kind }) => kind === "universe")) {
       for (const detail of details) {
         if (detail.fees?.length || options?.globalFees?.length) {
@@ -2634,14 +2629,9 @@
       };
     }
 
-<<<<<<< HEAD
-=======
     // TODO: Add Flow router module
     if (details.some(({ kind }) => kind === "flow")) {
-      if (details.length > 1) {
-        throw new Error("Flow multi-selling is not supported");
-      } else {
-        const detail = details[0];
+      for (const detail of details) {
         if (detail.fees?.length || options?.globalFees?.length) {
           throw new Error("Fees not supported for Universe orders");
         }
@@ -2662,27 +2652,21 @@
         const order = detail.order as Sdk.Flow.Order;
         const exchange = new Sdk.Flow.Exchange(this.chainId);
 
-        return {
-          txs: [
-            {
-              approvals: approval ? [approval] : [],
-              txData: exchange.takeMultipleOneOrdersTx(taker, [order]),
-              orderIds: [detail.orderId],
-            },
-          ],
-          success: { [detail.orderId]: true },
-        };
-      }
-    }
-
-    const txs: {
-      approvals: NFTApproval[];
-      txData: TxData;
-      orderIds: string[];
-    }[] = [];
-    const success: { [orderId: string]: boolean } = {};
-
->>>>>>> 49f62104
+        txs.push({
+          approvals: approval ? [approval] : [],
+          txData: exchange.takeMultipleOneOrdersTx(taker, [order]),
+          orderIds: [detail.orderId],
+        });
+
+        success[detail.orderId] = true;
+      }
+
+      return {
+        txs,
+        success,
+      };
+    }
+
     // CASE 2
     // Handle orders which require special handling such as direct filling
 
