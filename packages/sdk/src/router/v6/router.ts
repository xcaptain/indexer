--- conflicted
+++ resolved
@@ -59,11 +59,8 @@
 import ZoraModuleAbi from "./abis/ZoraModule.json";
 import PermitProxyAbi from "./abis/PermitProxy.json";
 import SudoswapV2ModuleAbi from "./abis/SudoswapV2Module.json";
-<<<<<<< HEAD
 import MidaswapModuleAbi from "./abis/MidaswapModule.json";
-=======
 import CaviarV1ModuleAbi from "./abis/CaviarV1Module.json";
->>>>>>> 7aff8456
 import CryptoPunksModuleAbi from "./abis/CryptoPunksModule.json";
 import PaymentProcessorModuleAbi from "./abis/PaymentProcessorModule.json";
 // Exchanges
@@ -144,15 +141,13 @@
         SudoswapV2ModuleAbi,
         provider
       ),
-<<<<<<< HEAD
       midaswapModule: new Contract(
         Addresses.MidaswapModule[chainId] ?? AddressZero,
-        MidaswapModuleAbi,
-=======
+        MidaswapModuleAbi
+      ),
       caviarV1Module: new Contract(
         Addresses.CaviarV1Module[chainId] ?? AddressZero,
         CaviarV1ModuleAbi,
->>>>>>> 7aff8456
         provider
       ),
       superRareModule: new Contract(
@@ -697,11 +692,8 @@
     const alienswapDetails: PerCurrencyListingDetails = {};
     const sudoswapDetails: ListingDetails[] = [];
     const sudoswapV2Details: ListingDetails[] = [];
-<<<<<<< HEAD
     const midaswapDetails: ListingDetails[] = [];
-=======
     const caviarV1Details: ListingDetails[] = [];
->>>>>>> 7aff8456
     const collectionXyzDetails: ListingDetails[] = [];
     const x2y2Details: ListingDetails[] = [];
     const zeroexV4Erc721Details: ListingDetails[] = [];
@@ -781,13 +773,11 @@
           detailsRef = sudoswapV2Details;
           break;
 
-<<<<<<< HEAD
         case "midaswap":
           detailsRef = midaswapDetails;
-=======
+          break;
         case "caviar-v1":
           detailsRef = caviarV1Details;
->>>>>>> 7aff8456
           break;
 
         case "x2y2":
@@ -1798,9 +1788,7 @@
       }
     }
 
-<<<<<<< HEAD
-    // todo
-    // Handle midaswap listings
+    // Handle Midaswap listings
     if (midaswapDetails.length) {
       const orders = midaswapDetails.map((d) => ({
         order: d.order as Sdk.Midaswap.Order,
@@ -1831,7 +1819,42 @@
         )
         .reduce((a, b) => a.add(b), bn(0));
       const feeAmount = fees.map(({ amount }) => bn(amount)).reduce((a, b) => a.add(b), bn(0));
-=======
+      const totalPrice = price.add(feeAmount);
+
+      executions.push({
+        module: module.address,
+        data: module.interface.encodeFunctionData("buyWithETH", [
+          midaswapDetails.map((d) => (d.order as Sdk.Midaswap.Order).params.tokenX),
+          midaswapDetails.map((d) => (d.contractKind === "erc721" ? d.tokenId : d.amount ?? 1)),
+          {
+            fillTo: taker,
+            refundTo: relayer,
+            revertIfIncomplete: Boolean(!options?.partial),
+            amount: price,
+          },
+          fees,
+        ]),
+        value: totalPrice,
+      });
+
+      // Track any possibly required swap
+      swapDetails.push({
+        tokenIn: buyInCurrency,
+        tokenOut: Sdk.Common.Addresses.Eth[this.chainId],
+        tokenOutAmount: totalPrice,
+        recipient: module.address,
+        refundTo: relayer,
+        details: midaswapDetails,
+        executionIndex: executions.length - 1,
+      });
+
+      // Mark the listings as successfully handled
+      for (const { orderId } of midaswapDetails) {
+        success[orderId] = true;
+        orderIds.push(orderId);
+      }
+    }
+
     // Handle Caviar V1 listings
     if (caviarV1Details.length) {
       const orders = caviarV1Details.map((d) => ({
@@ -1856,19 +1879,13 @@
         )
         .reduce((a, b) => a.add(b), bn(0));
 
->>>>>>> 7aff8456
       const totalPrice = price.add(feeAmount);
 
       executions.push({
         module: module.address,
         data: module.interface.encodeFunctionData("buyWithETH", [
-<<<<<<< HEAD
-          midaswapDetails.map((d) => (d.order as Sdk.Midaswap.Order).params.tokenX),
-          midaswapDetails.map((d) => (d.contractKind === "erc721" ? d.tokenId : d.amount ?? 1)),
-=======
           caviarV1Details.map((d) => (d.order as Sdk.CaviarV1.Order).params.pool),
           caviarV1Details.map((d) => d.tokenId),
->>>>>>> 7aff8456
           {
             fillTo: taker,
             refundTo: relayer,
@@ -1887,20 +1904,12 @@
         tokenOutAmount: totalPrice,
         recipient: module.address,
         refundTo: relayer,
-<<<<<<< HEAD
-        details: midaswapDetails,
-=======
         details: caviarV1Details,
->>>>>>> 7aff8456
         executionIndex: executions.length - 1,
       });
 
       // Mark the listings as successfully handled
-<<<<<<< HEAD
-      for (const { orderId } of midaswapDetails) {
-=======
       for (const { orderId } of caviarV1Details) {
->>>>>>> 7aff8456
         success[orderId] = true;
         orderIds.push(orderId);
       }
@@ -3089,13 +3098,12 @@
           break;
         }
 
-<<<<<<< HEAD
         case "midaswap": {
           module = this.contracts.midaswapModule;
-=======
+          break;
+        }
         case "caviar-v1": {
           module = this.contracts.caviarV1Module;
->>>>>>> 7aff8456
           break;
         }
 
@@ -3605,31 +3613,47 @@
           break;
         }
 
-<<<<<<< HEAD
         case "midaswap": {
           const order = detail.order as Sdk.Midaswap.Order;
           const module = this.contracts.midaswapModule;
-=======
-        case "caviar-v1": {
-          const order = detail.order as Sdk.CaviarV1.Order;
-          const module = this.contracts.caviarV1Module;
->>>>>>> 7aff8456
 
           executionsWithDetails.push({
             detail,
             execution: {
               module: module.address,
               data: module.interface.encodeFunctionData("sell", [
-<<<<<<< HEAD
                 order.params.tokenX,
                 detail.contractKind === "erc721" ? detail.tokenId : detail.amount ?? 1,
                 bn(order.params.extra.prices[0].price),
-=======
+                {
+                  fillTo: taker,
+                  refundTo: taker,
+                  revertIfIncomplete: Boolean(!options?.partial),
+                },
+                fees,
+              ]),
+              value: 0,
+            },
+          });
+
+          success[detail.orderId] = true;
+
+          break;
+        }
+
+        case "caviar-v1": {
+          const order = detail.order as Sdk.CaviarV1.Order;
+          const module = this.contracts.caviarV1Module;
+
+          executionsWithDetails.push({
+            detail,
+            execution: {
+              module: module.address,
+              data: module.interface.encodeFunctionData("sell", [
                 order.params.pool,
                 detail.tokenId,
                 bn(order.params.extra.prices[0]),
                 detail.extraArgs.stolenProof,
->>>>>>> 7aff8456
                 {
                   fillTo: taker,
                   refundTo: taker,
