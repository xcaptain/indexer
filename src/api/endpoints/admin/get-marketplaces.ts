--- conflicted
+++ resolved
@@ -65,11 +65,7 @@
       {
         name: "X2Y2",
         imageUrl: "https://api.reservoir.tools/redirect/sources/x2y2/logo/v2",
-<<<<<<< HEAD
-        feeBps: 0.05,
-=======
         feeBps: 0.005,
->>>>>>> 8568e225
         orderbook: "x2y2",
         orderKind: "x2y2",
         listingEnabled: false,
