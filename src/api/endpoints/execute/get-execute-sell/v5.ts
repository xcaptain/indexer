--- conflicted
+++ resolved
@@ -257,67 +257,7 @@
         },
       ];
 
-<<<<<<< HEAD
-      // Forward bids are to be filled directly (because we have no modules for them yet)
-=======
-      // X2Y2 / Sudoswap / Forward/ Rarible bids are to be filled directly (because we have no modules for them yet)
-      if (bidDetails.kind === "x2y2") {
-        const isApproved = await getNftApproval(
-          bidDetails.contract,
-          payload.taker,
-          Sdk.X2Y2.Addresses.Exchange[config.chainId]
-        );
-        if (!isApproved) {
-          // TODO: Add support for X2Y2 ERC1155 orders
-          const approveTx = new Sdk.Common.Helpers.Erc721(
-            baseProvider,
-            bidDetails.contract
-          ).approveTransaction(payload.taker, Sdk.X2Y2.Addresses.Exchange[config.chainId]);
-
-          steps[0].items.push({
-            status: "incomplete",
-            data: {
-              ...approveTx,
-              maxFeePerGas: payload.maxFeePerGas
-                ? bn(payload.maxFeePerGas).toHexString()
-                : undefined,
-              maxPriorityFeePerGas: payload.maxPriorityFeePerGas
-                ? bn(payload.maxPriorityFeePerGas).toHexString()
-                : undefined,
-            },
-          });
-        }
-      }
-      if (bidDetails.kind === "sudoswap") {
-        const isApproved = await getNftApproval(
-          bidDetails.contract,
-          payload.taker,
-          Sdk.Sudoswap.Addresses.RouterWithRoyalties[config.chainId]
-        );
-        if (!isApproved) {
-          const approveTx = new Sdk.Common.Helpers.Erc721(
-            baseProvider,
-            bidDetails.contract
-          ).approveTransaction(
-            payload.taker,
-            Sdk.Sudoswap.Addresses.RouterWithRoyalties[config.chainId]
-          );
-
-          steps[0].items.push({
-            status: "incomplete",
-            data: {
-              ...approveTx,
-              maxFeePerGas: payload.maxFeePerGas
-                ? bn(payload.maxFeePerGas).toHexString()
-                : undefined,
-              maxPriorityFeePerGas: payload.maxPriorityFeePerGas
-                ? bn(payload.maxPriorityFeePerGas).toHexString()
-                : undefined,
-            },
-          });
-        }
-      }
->>>>>>> 9184e42c
+      // Forward / Rarible bids are to be filled directly (because we have no modules for them yet)
       if (bidDetails.kind === "forward") {
         const isApproved = await getNftApproval(
           bidDetails.contract,
