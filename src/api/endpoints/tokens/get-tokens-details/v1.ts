--- conflicted
+++ resolved
@@ -265,20 +265,9 @@
       const sources = await Sources.getInstance();
 
       const result = await edb.manyOrNone(baseQuery, query).then((result) =>
-<<<<<<< HEAD
-        result.map(async (r) => {
-          const sources = new Sources();
-          const source = r.floor_sell_source_id
-            ? await sources.get(
-                fromBuffer(r.floor_sell_source_id),
-                fromBuffer(r.contract),
-                r.token_id
-              )
-=======
         result.map((r) => {
           const source = r.floor_sell_source_id
             ? sources.get(fromBuffer(r.floor_sell_source_id), fromBuffer(r.contract), r.token_id)
->>>>>>> c7688c93
             : null;
 
           return {
