import { Server } from "@hapi/hapi";

import * as adminEndpoints from "@/api/endpoints/admin";
import * as apiKeysEndpoints from "@/api/endpoints/api-keys";
import * as attributesEndpoints from "@/api/endpoints/attributes";
import * as eventsEndpoints from "@/api/endpoints/events";
import * as executeEndpoints from "@/api/endpoints/execute";
import * as collectionsEndpoints from "@/api/endpoints/collections";
import * as healthEndpoints from "@/api/endpoints/health";
import * as oracleEndpoints from "@/api/endpoints/oracle";
import * as ordersEndpoints from "@/api/endpoints/orders";
import * as ownersEndpoints from "@/api/endpoints/owners";
import * as statsEndpoints from "@/api/endpoints/stats";
import * as tokensEndpoints from "@/api/endpoints/tokens";
import * as transfersEndpoints from "@/api/endpoints/transfers";
import * as redirectsEndpoints from "@/api/endpoints/redirects";
import * as searchEndpoints from "@/api/endpoints/search";
import * as usersEndpoints from "@/api/endpoints/users";

export const setupRoutes = (server: Server) => {
  // Admin

  server.route({
    method: "POST",
    path: "/admin/index-metadata",
    options: adminEndpoints.postMetadataIndexOptions,
  });

  server.route({
    method: "POST",
    path: "/admin/fix-blocks",
    options: adminEndpoints.postFixBlocksOptions,
  });

  server.route({
    method: "POST",
    path: "/admin/fix-cache",
    options: adminEndpoints.postFixCacheOptions,
  });

  server.route({
    method: "POST",
    path: "/admin/fix-token-cache",
    options: adminEndpoints.postFixTokenCacheOptions,
  });

  server.route({
    method: "POST",
    path: "/admin/invalidate-order",
    options: adminEndpoints.postInvalidateOrderOptions,
  });

  server.route({
    method: "POST",
    path: "/admin/fix-orders",
    options: adminEndpoints.postFixOrdersOptions,
  });

  server.route({
    method: "POST",
    path: "/admin/sync-arweave",
    options: adminEndpoints.postSyncArweaveOptions,
  });

  server.route({
    method: "POST",
    path: "/admin/sync-events",
    options: adminEndpoints.postSyncEventsOptions,
  });

  server.route({
    method: "POST",
    path: "/admin/sync-daily-volumes",
    options: adminEndpoints.postSyncDailyVolumes,
  });

  server.route({
    method: "POST",
    path: "/admin/set-community",
    options: adminEndpoints.postSetCollectionCommunity,
  });

  server.route({
    method: "POST",
    path: "/admin/simulate-floor",
    options: adminEndpoints.postSimulateFloor,
  });

  // Api keys

  server.route({
    method: "POST",
    path: "/api-keys",
    options: apiKeysEndpoints.postApiKey,
  });

  // Attributes

  server.route({
    method: "GET",
    path: "/attributes/v1",
    options: attributesEndpoints.getAttributesV1Options,
  });

  server.route({
    method: "GET",
    path: "/collections/{collection}/attributes/all/v1",
    options: attributesEndpoints.getAttributesAllV1Options,
  });

  server.route({
    method: "GET",
    path: "/collections/{collection}/attributes/all/v2",
    options: attributesEndpoints.getAttributesAllV2Options,
  });

  server.route({
    method: "GET",
    path: "/collections/{collection}/attributes/static/v1",
    options: attributesEndpoints.getAttributesStaticV1Options,
  });

  server.route({
    method: "GET",
    path: "/collections/{collection}/attributes/v1",
    options: attributesEndpoints.getCollectionAttributesV1Options,
  });

  server.route({
    method: "GET",
    path: "/collections/{collection}/attributes/explore/v1",
    options: attributesEndpoints.getAttributesExploreV1Options,
  });

  server.route({
    method: "GET",
    path: "/collections/{collection}/attributes/explore/v2",
    options: attributesEndpoints.getAttributesExploreV2Options,
  });

  // Collections

  server.route({
    method: "GET",
    path: "/collections/{collection}/activity/v1",
    options: collectionsEndpoints.getCollectionActivityV1Options,
  });

  server.route({
    method: "GET",
    path: "/collections/v1",
    options: collectionsEndpoints.getCollectionsV1Options,
  });

  server.route({
    method: "GET",
    path: "/collections/v2",
    options: collectionsEndpoints.getCollectionsV2Options,
  });

  server.route({
    method: "GET",
    path: "/collections/v3",
    options: collectionsEndpoints.getCollectionsV3Options,
  });

  server.route({
    method: "GET",
    path: "/collections/v4",
    options: collectionsEndpoints.getCollectionsV4Options,
  });

  server.route({
    method: "GET",
    path: "/collections/{collectionOrSlug}/v1",
    options: collectionsEndpoints.getCollectionDeprecatedV1Options,
  });

  server.route({
    method: "GET",
    path: "/collection/v1",
    options: collectionsEndpoints.getCollectionV1Options,
  });

  server.route({
    method: "GET",
    path: "/collection/v2",
    options: collectionsEndpoints.getCollectionV2Options,
  });

  server.route({
    method: "GET",
    path: "/collections/{collection}/top-bids/v1",
    options: collectionsEndpoints.getCollectionTopBidsV1Options,
  });

  server.route({
    method: "GET",
    path: "/users/{user}/collections/v1",
    options: collectionsEndpoints.getUserCollectionsV1Options,
  });

  server.route({
    method: "GET",
    path: "/users/{user}/collections/v2",
    options: collectionsEndpoints.getUserCollectionsV2Options,
  });

  server.route({
    method: "POST",
    path: "/collections/refresh/v1",
    options: collectionsEndpoints.postCollectionsRefreshV1Options,
  });

  server.route({
    method: "GET",
    path: "/collections/daily-volumes/v1",
    options: collectionsEndpoints.getDailyVolumesV1Options,
  });

  server.route({
    method: "GET",
    path: "/collections/{collection}/owners-distribution/v1",
    options: collectionsEndpoints.getCollectionOwnersDistributionV1Options,
  });

  server.route({
    method: "POST",
<<<<<<< HEAD
    path: "/collections/create-set/v1",
=======
    path: "/collections-sets/v1",
>>>>>>> 7753185c
    options: collectionsEndpoints.postCreateCollectionsSetV1Options,
  });

  // Events

  server.route({
    method: "GET",
    path: "/events/collections/floor-ask/v1",
    options: eventsEndpoints.getCollectionsFloorAskV1Options,
  });

  server.route({
    method: "GET",
    path: "/events/orders/v1",
    options: eventsEndpoints.getOrderEventsV1Options,
  });

  server.route({
    method: "GET",
    path: "/events/tokens/floor-ask/v1",
    options: eventsEndpoints.getTokensFloorAskV1Options,
  });

  server.route({
    method: "GET",
    path: "/events/tokens/floor-ask/v2",
    options: eventsEndpoints.getTokensFloorAskV2Options,
  });

  // Execute

  server.route({
    method: "GET",
    path: "/execute/bid/v1",
    options: executeEndpoints.getExecuteBidV1Options,
  });

  server.route({
    method: "GET",
    path: "/execute/bid/v2",
    options: executeEndpoints.getExecuteBidV2Options,
  });

  server.route({
    method: "GET",
    path: "/execute/buy/v1",
    options: executeEndpoints.getExecuteBuyV1Options,
  });

  server.route({
    method: "GET",
    path: "/execute/buy/v2",
    options: executeEndpoints.getExecuteBuyV2Options,
  });

  server.route({
    method: "GET",
    path: "/execute/cancel/v1",
    options: executeEndpoints.getExecuteCancelV1Options,
  });

  server.route({
    method: "GET",
    path: "/execute/list/v1",
    options: executeEndpoints.getExecuteListV1Options,
  });

  server.route({
    method: "GET",
    path: "/execute/list/v2",
    options: executeEndpoints.getExecuteListV2Options,
  });

  server.route({
    method: "GET",
    path: "/execute/sell/v1",
    options: executeEndpoints.getExecuteSellV1Options,
  });

  server.route({
    method: "GET",
    path: "/execute/sell/v2",
    options: executeEndpoints.getExecuteSellV2Options,
  });

  // Oracle

  server.route({
    method: "GET",
    path: "/oracle/collections/{collection}/floor-ask/v1",
    options: oracleEndpoints.getCollectionFloorAskOracleV1Options,
  });

  // Orders

  server.route({
    method: "GET",
    path: "/orders/v1",
    options: ordersEndpoints.getOrdersV1Options,
  });

  server.route({
    method: "GET",
    path: "/orders/v2",
    options: ordersEndpoints.getOrdersV2Options,
  });

  server.route({
    method: "GET",
    path: "/orders/all/v1",
    options: ordersEndpoints.getOrdersAllV1Options,
  });

  server.route({
    method: "GET",
    path: "/orders/asks/v1",
    options: ordersEndpoints.getOrdersAsksV1Options,
  });

  server.route({
    method: "GET",
    path: "/orders/asks/v2",
    options: ordersEndpoints.getOrdersAsksV2Options,
  });

  server.route({
    method: "GET",
    path: "/orders/bids/v1",
    options: ordersEndpoints.getOrdersBidsV1Options,
  });

  server.route({
    method: "GET",
    path: "/orders/bids/v2",
    options: ordersEndpoints.getOrdersBidsV2Options,
  });

  server.route({
    method: "GET",
    path: "/orders/executed/v1",
    options: ordersEndpoints.getOrderExecutedV1Options,
  });

  server.route({
    method: "GET",
    path: "/users/{user}/positions/v1",
    options: ordersEndpoints.getUserPositionsV1Options,
  });

  server.route({
    method: "GET",
    path: "/liquidity/users/v1",
    options: ordersEndpoints.getUsersLiquidityV1Options,
  });

  server.route({
    method: "POST",
    path: "/order/v1",
    options: ordersEndpoints.postOrderV1Options,
  });

  server.route({
    method: "POST",
    path: "/order/v2",
    options: ordersEndpoints.postOrderV2Options,
  });

  server.route({
    method: "POST",
    path: "/orders/v1",
    options: ordersEndpoints.postOrdersV1Options,
  });

  // Owners

  server.route({
    method: "GET",
    path: "/owners/v1",
    options: ownersEndpoints.getOwnersV1Options,
  });

  // Stats

  server.route({
    method: "GET",
    path: "/stats/v1",
    options: statsEndpoints.getStatsV1Options,
  });

  // Users

  server.route({
    method: "GET",
    path: "/users/{user}/activity/v1",
    options: usersEndpoints.getUserActivityV1Options,
  });

  // Tokens

  server.route({
    method: "GET",
    path: "/tokens/{token}/activity/v1",
    options: tokensEndpoints.getTokenActivityV1Options,
  });

  server.route({
    method: "GET",
    path: "/tokens/v1",
    options: tokensEndpoints.getTokensV1Options,
  });

  server.route({
    method: "GET",
    path: "/tokens/v2",
    options: tokensEndpoints.getTokensV2Options,
  });

  server.route({
    method: "GET",
    path: "/tokens/v3",
    options: tokensEndpoints.getTokensV3Options,
  });

  server.route({
    method: "GET",
    path: "/tokens/v4",
    options: tokensEndpoints.getTokensV4Options,
  });

  server.route({
    method: "GET",
    path: "/tokens/bootstrap/v1",
    options: tokensEndpoints.getTokensBootstrapV1Options,
  });

  server.route({
    method: "GET",
    path: "/tokens/details/v1",
    options: tokensEndpoints.getTokensDetailsV1Options,
  });

  server.route({
    method: "GET",
    path: "/tokens/details/v2",
    options: tokensEndpoints.getTokensDetailsV2Options,
  });

  server.route({
    method: "GET",
    path: "/tokens/details/v3",
    options: tokensEndpoints.getTokensDetailsV3Options,
  });

  server.route({
    method: "GET",
    path: "/tokens/details/v4",
    options: tokensEndpoints.getTokensDetailsV4Options,
  });

  server.route({
    method: "GET",
    path: "/tokens/floor/v1",
    options: tokensEndpoints.getTokensFloorV1Options,
  });

  server.route({
    method: "GET",
    path: "/users/{user}/tokens/v1",
    options: tokensEndpoints.getUserTokensV1Options,
  });

  server.route({
    method: "GET",
    path: "/users/{user}/tokens/v2",
    options: tokensEndpoints.getUserTokensV2Options,
  });

  server.route({
    method: "POST",
    path: "/tokens/refresh/v1",
    options: tokensEndpoints.postTokensRefreshV1Options,
  });

  // Token sets

  server.route({
    method: "POST",
    path: "/token-sets/v1",
    options: tokensEndpoints.postTokenSetsV1Options,
  });

  // Transfers

  server.route({
    method: "GET",
    path: "/sales/v1",
    options: transfersEndpoints.getSalesV1Options,
  });

  server.route({
    method: "GET",
    path: "/sales/v2",
    options: transfersEndpoints.getSalesV2Options,
  });

  server.route({
    method: "GET",
    path: "/sales/v3",
    options: transfersEndpoints.getSalesV3Options,
  });

  server.route({
    method: "GET",
    path: "/sales/bulk/v1",
    options: transfersEndpoints.getSalesBulkV1Options,
  });

  server.route({
    method: "GET",
    path: "/transfers/v1",
    options: transfersEndpoints.getTransfersV1Options,
  });

  server.route({
    method: "GET",
    path: "/transfers/v2",
    options: transfersEndpoints.getTransfersV2Options,
  });

  // Redirects
  server.route({
    method: "GET",
    path: "/redirect/logo/v1",
    options: redirectsEndpoints.getRedirectLogoV1Options,
  });

  server.route({
    method: "GET",
    path: "/redirect/sources/{source}/logo/v2",
    options: redirectsEndpoints.getRedirectLogoV2Options,
  });

  server.route({
    method: "GET",
    path: "/redirect/token/v1",
    options: redirectsEndpoints.getRedirectTokenV1Options,
  });

  server.route({
    method: "GET",
    path: "/redirect/sources/{source}/tokens/{token}/link/v2",
    options: redirectsEndpoints.getRedirectTokenV2Options,
  });

  server.route({
    method: "GET",
    path: "/redirect/tokens/{token}/image/v1",
    options: redirectsEndpoints.getRedirectTokenImageV1Options,
  });

  server.route({
    method: "GET",
    path: "/redirect/collections/{collection}/image/v1",
    options: redirectsEndpoints.getRedirectCollectionImageV1Options,
  });

  // Search
  server.route({
    method: "GET",
    path: "/search/collections/v1",
    options: searchEndpoints.getSearchCollectionsV1Options,
  });

  // Health

  // Both readyz and livez endpoints point to the same handler, maybe at some point we want to separate the logic
  // readyz: when can container be added to the load balancer and receive traffic
  // livez: during the lifetime of the container do checks to see if the container is still responsive

  server.route({
    method: "GET",
    path: "/livez",
    options: healthEndpoints.getLiveOptions,
  });

  server.route({
    method: "GET",
    path: "/readyz",
    options: healthEndpoints.getLiveOptions,
  });
};<|MERGE_RESOLUTION|>--- conflicted
+++ resolved
@@ -226,11 +226,7 @@
 
   server.route({
     method: "POST",
-<<<<<<< HEAD
-    path: "/collections/create-set/v1",
-=======
     path: "/collections-sets/v1",
->>>>>>> 7753185c
     options: collectionsEndpoints.postCreateCollectionsSetV1Options,
   });
 
