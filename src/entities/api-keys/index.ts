--- conflicted
+++ resolved
@@ -63,12 +63,9 @@
    *
    * @param key
    */
-  // TODO: Fix `any` types
-  // eslint-disable-next-line @typescript-eslint/no-explicit-any
-  public static async getApiKey(key: string): Promise<null | any> {
+  public static async getApiKey(key: string): Promise<null|any> {
     const redisKey = `apikey:${key}`;
-    // eslint-disable-next-line @typescript-eslint/no-explicit-any
-    const apiKey: any = await redis.hgetall(redisKey);
+    const apiKey: any = await redis.hgetall(redisKey)
 
     if (apiKey && Object.keys(apiKey).length) {
       if (apiKey.empty) {
@@ -78,16 +75,13 @@
       }
     } else {
       // check if it exists in the database
-      const fromDb = await idb.oneOrNone(
-        `SELECT * FROM api_keys WHERE key = $/key/`,
-        { key }
-      );
+      const fromDb = await idb.oneOrNone(`SELECT * FROM api_keys WHERE key = $/key/`, { key });
       if (fromDb) {
         await redis.hset(redisKey, new Map(Object.entries(fromDb)));
         return fromDb;
       } else {
         const map = new Map();
-        map.set("empty", true);
+        map.set('empty', true);
         await redis.hset(redisKey, map);
         await redis.expire(redisKey, 3600 * 24);
       }
@@ -128,33 +122,11 @@
 
         // There is a key, set that key information
         if (apiKey) {
-<<<<<<< HEAD
-          // eslint-disable-next-line @typescript-eslint/no-explicit-any
-          const log: any = {
-            apiKey,
-            route: request.route.path,
-            method: request.route.method,
-          };
-          if (request.payload) {
-            log.payload = request.payload;
-          }
-
-          if (request.params) {
-            log.params = request.params;
-          }
-
-          if (request.query) {
-            log.query = request.query;
-          }
-
-          logger.info("metrics", JSON.stringify(log));
-=======
           log.apiKey = apiKey;
         } else {
           // There is a key, but it's null
           log.apiKey = {};
           log.apiKey.app_name = key;
->>>>>>> 37b08709
         }
       } catch (e: any) {
         logger.info("api-key", e.message);
