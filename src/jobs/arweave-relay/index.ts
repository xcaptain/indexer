--- conflicted
+++ resolved
@@ -1,7 +1,7 @@
-import { Sdk as tmpSdk } from "tmp";
 import * as Sdk from "@reservoir0x/sdk";
 import cron from "node-cron";
 
+import { Sdk as tmpSdk } from "tmp";
 import { logger } from "@/common/logger";
 import { arweaveGateway } from "@/common/provider";
 import { redlock, redis } from "@/common/redis";
@@ -130,24 +130,34 @@
   }
 };
 
-<<<<<<< HEAD
 export const addPendingOrdersInfinity = async (
   data: { order: tmpSdk.Infinity.Order; schemaHash?: string; source?: string }[]
-=======
+) => {
+  if (config.arweaveRelayerKey && data.length) {
+    await redis.rpush(
+      PENDING_DATA_KEY,
+      ...data.map(({ order, schemaHash }) =>
+        JSON.stringify({
+          kind: "infinity",
+          data: {
+            ...order.params,
+            schemaHash,
+          },
+        })
+      )
+    );
+  }
+};
+
 export const addPendingOrdersRarible = async (
   data: { order: Sdk.Rarible.Order; schemaHash?: string; source?: string }[]
->>>>>>> 0233a490
-) => {
-  if (config.arweaveRelayerKey && data.length) {
-    await redis.rpush(
-      PENDING_DATA_KEY,
-      ...data.map(({ order, schemaHash }) =>
-        JSON.stringify({
-<<<<<<< HEAD
-          kind: "infinity",
-=======
+) => {
+  if (config.arweaveRelayerKey && data.length) {
+    await redis.rpush(
+      PENDING_DATA_KEY,
+      ...data.map(({ order, schemaHash }) =>
+        JSON.stringify({
           kind: "rarible",
->>>>>>> 0233a490
           data: {
             ...order.params,
             schemaHash,
