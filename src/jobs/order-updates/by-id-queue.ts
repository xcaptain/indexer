--- conflicted
+++ resolved
@@ -274,68 +274,7 @@
               await collectionUpdatesFloorAsk.addToQueue([sellOrderResult]);
             }
           } else if (side === "buy") {
-<<<<<<< HEAD
-            // TODO: Use keyset pagination (via multiple jobs) to handle token
-            // cache updates in batches - only relevant for orders that are on
-            // token sets with lots of tokens (eg. contract, range, list). The
-            // reason for it is that updating tens of thousands of token cache
-            // entries all at once can be quite expensive (eg. queries running
-            // for 1-2 minutes) and this doesn't scale.
-
-            await idb.none(
-              `
-                WITH "z" AS (
-                  SELECT
-                    "x"."contract",
-                    "x"."token_id",
-                    "y"."order_id",
-                    "y"."value",
-                    "y"."maker"
-                  FROM (
-                    SELECT
-                      "tst"."contract",
-                      "tst"."token_id"
-                    FROM "token_sets_tokens" "tst"
-                    WHERE "token_set_id" = $/tokenSetId/
-                  ) "x" LEFT JOIN LATERAL (
-                    SELECT
-                      "o"."id" as "order_id",
-                      "o"."value",
-                      "o"."maker"
-                    FROM "orders" "o"
-                    JOIN "token_sets_tokens" "tst"
-                      ON "o"."token_set_id" = "tst"."token_set_id"
-                    WHERE "tst"."contract" = "x"."contract"
-                      AND "tst"."token_id" = "x"."token_id"
-                      AND "o"."side" = 'buy'
-                      AND "o"."fillability_status" = 'fillable'
-                      AND "o"."approval_status" = 'approved'
-                      AND EXISTS(
-                        SELECT FROM "nft_balances" "nb"
-                          WHERE "nb"."contract" = "x"."contract"
-                          AND "nb"."token_id" = "x"."token_id"
-                          AND "nb"."amount" > 0
-                          AND "nb"."owner" != "o"."maker"
-                      )
-                    ORDER BY "o"."value" DESC
-                    LIMIT 1
-                  ) "y" ON TRUE
-                )
-                UPDATE "tokens" AS "t" SET
-                  "top_buy_id" = "z"."order_id",
-                  "top_buy_value" = "z"."value",
-                  "top_buy_maker" = "z"."maker",
-                  "updated_at" = now()
-                FROM "z"
-                WHERE "t"."contract" = "z"."contract"
-                  AND "t"."token_id" = "z"."token_id"
-                  AND "t"."top_buy_id" IS DISTINCT FROM "z"."order_id"
-              `,
-              { tokenSetId }
-            );
-=======
             await topBidUpdateQueue.addToQueue(tokenSetId);
->>>>>>> a9e56fa4
           }
 
           if (order) {
