--- conflicted
+++ resolved
@@ -160,13 +160,13 @@
       relayToArweave?: boolean;
     }
   | {
-<<<<<<< HEAD
       kind: "zora-v3";
       info: orders.zora.OrderInfo;
-=======
+      relayToArweave?: boolean;
+    }
+  | {
       kind: "sudoswap";
       info: orders.sudoswap.OrderInfo;
->>>>>>> 5825301b
       relayToArweave?: boolean;
     };
 
