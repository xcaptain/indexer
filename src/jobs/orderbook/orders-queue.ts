--- conflicted
+++ resolved
@@ -205,13 +205,14 @@
       validateBidValue?: boolean;
     }
   | {
-<<<<<<< HEAD
+      kind: "rarible";
+      info: orders.rarible.OrderInfo;
+      relayToArweave?: boolean;
+      validateBidValue?: boolean;
+    }
+  | {
       kind: "blur";
       info: orders.blur.OrderInfo;
-=======
-      kind: "rarible";
-      info: orders.rarible.OrderInfo;
->>>>>>> b727276f
       relayToArweave?: boolean;
       validateBidValue?: boolean;
     };
