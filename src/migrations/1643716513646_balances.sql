-- Up Migration

CREATE TABLE "nft_balances" (
  "contract" BYTEA NOT NULL,
  "token_id" NUMERIC(78, 0) NOT NULL,
  "owner" BYTEA NOT NULL,
  "amount" NUMERIC(78, 0) NOT NULL,
  "acquired_at" TIMESTAMPTZ,
  "floor_sell_id" TEXT,
  "floor_sell_value" NUMERIC(78, 0),
  "top_buy_id" TEXT,
  "top_buy_value" NUMERIC(78, 0),
<<<<<<< HEAD
  "top_buy_maker" BYTEA NOT NULL
=======
  "top_buy_maker" BYTEA
>>>>>>> 7a05dc38
);

ALTER TABLE "nft_balances"
  ADD CONSTRAINT "nft_balances_pk"
  PRIMARY KEY ("contract", "token_id", "owner")
  INCLUDE ("amount");

CREATE INDEX "nft_balances_owner_contract_token_id_index"
  ON "nft_balances" ("owner", "contract", "token_id")
  WHERE ("amount" > 0);

CREATE INDEX "nft_balances_contract_owner_index"
  ON "nft_balances" ("contract", "owner")
  INCLUDE ("amount")
  WHERE ("amount" > 0);

CREATE INDEX "nft_balances_owner_acquired_at_index"
  ON "nft_balances" ("owner", "acquired_at" DESC)
  WHERE ("amount" > 0);

CREATE INDEX "nft_balances_owner_top_buy_value_index"
  ON "nft_balances" ("owner", "top_buy_value" DESC NULLS LAST)
  WHERE ("amount" > 0);

-- https://www.lob.com/blog/supercharge-your-postgresql-performance
-- https://klotzandrew.com/blog/posgres-per-table-autovacuum-management
ALTER TABLE "nft_balances" SET (autovacuum_vacuum_scale_factor = 0.0);
ALTER TABLE "nft_balances" SET (autovacuum_vacuum_threshold = 5000);
ALTER TABLE "nft_balances" SET (autovacuum_analyze_scale_factor = 0.0);
ALTER TABLE "nft_balances" SET (autovacuum_analyze_threshold = 5000);

CREATE TABLE "ft_balances" (
  "contract" BYTEA NOT NULL,
  "owner" BYTEA NOT NULL,
  "amount" NUMERIC(78, 0) NOT NULL
);

ALTER TABLE "ft_balances"
  ADD CONSTRAINT "ft_balances_pk"
  PRIMARY KEY ("contract", "owner");

-- https://www.lob.com/blog/supercharge-your-postgresql-performance
-- https://klotzandrew.com/blog/posgres-per-table-autovacuum-management
ALTER TABLE "ft_balances" SET (autovacuum_vacuum_scale_factor = 0.0);
ALTER TABLE "ft_balances" SET (autovacuum_vacuum_threshold = 5000);
ALTER TABLE "ft_balances" SET (autovacuum_analyze_scale_factor = 0.0);
ALTER TABLE "ft_balances" SET (autovacuum_analyze_threshold = 5000);

-- Down Migration

DROP TABLE "ft_balances";

DROP TABLE "nft_balances";<|MERGE_RESOLUTION|>--- conflicted
+++ resolved
@@ -10,11 +10,7 @@
   "floor_sell_value" NUMERIC(78, 0),
   "top_buy_id" TEXT,
   "top_buy_value" NUMERIC(78, 0),
-<<<<<<< HEAD
-  "top_buy_maker" BYTEA NOT NULL
-=======
   "top_buy_maker" BYTEA
->>>>>>> 7a05dc38
 );
 
 ALTER TABLE "nft_balances"
