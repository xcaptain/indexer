--- conflicted
+++ resolved
@@ -21,202 +21,6 @@
 export const extractEventsBatches = async (
   enhancedEvents: EnhancedEvent[],
   backfill: boolean
-<<<<<<< HEAD
-): EventsInfo[] => {
-  // TODO: More efficient filtering with a single iteration
-  return [
-    {
-      kind: "erc20",
-      events: enhancedEvents.filter(
-        ({ kind }) => kind.startsWith("erc20") || kind.startsWith("weth")
-      ),
-      backfill,
-    },
-    {
-      kind: "erc721",
-      events: enhancedEvents.filter(({ kind }) => kind.startsWith("erc721")),
-      backfill,
-    },
-    {
-      kind: "erc1155",
-      events: enhancedEvents.filter(({ kind }) => kind.startsWith("erc1155")),
-      backfill,
-    },
-    {
-      kind: "blur",
-      events: enhancedEvents.filter(({ kind }) => kind.startsWith("blur")),
-      backfill,
-    },
-    {
-      kind: "cryptopunks",
-      events: enhancedEvents.filter(({ kind }) => kind.startsWith("cryptopunks")),
-      backfill,
-    },
-    {
-      kind: "decentraland",
-      events: enhancedEvents.filter(({ kind }) => kind.startsWith("decentraland")),
-      backfill,
-    },
-    {
-      kind: "element",
-      events: enhancedEvents.filter(({ kind }) => kind.startsWith("element")),
-      backfill,
-    },
-    {
-      kind: "forward",
-      events: enhancedEvents.filter(
-        ({ kind }) =>
-          kind.startsWith("forward") ||
-          // To properly validate bids, we need some additional events
-          kind === "erc20-transfer"
-      ),
-    },
-    {
-      kind: "foundation",
-      events: enhancedEvents.filter(({ kind }) => kind.startsWith("foundation")),
-      backfill,
-    },
-    {
-      kind: "looks-rare",
-      events: enhancedEvents.filter(
-        ({ kind }) =>
-          kind.startsWith("looks-rare") ||
-          // To properly validate bids, we need some additional events
-          kind === "erc20-transfer"
-      ),
-      backfill,
-    },
-    {
-      kind: "nftx",
-      events: enhancedEvents.filter(({ kind }) => kind.startsWith("nftx")),
-      backfill,
-    },
-    {
-      kind: "nouns",
-      events: enhancedEvents.filter(({ kind }) => kind.startsWith("nouns")),
-      backfill,
-    },
-    {
-      kind: "quixotic",
-      events: enhancedEvents.filter(({ kind }) => kind.startsWith("quixotic")),
-      backfill,
-    },
-    {
-      kind: "seaport",
-      events: enhancedEvents.filter(
-        ({ kind }) =>
-          kind.startsWith("seaport") ||
-          // To properly validate bids, we need some additional events
-          kind === "erc20-transfer"
-      ),
-      backfill,
-    },
-    {
-      kind: "sudoswap",
-      events: enhancedEvents.filter(({ kind }) => kind.startsWith("sudoswap")),
-      backfill,
-    },
-    {
-      kind: "wyvern",
-      events: enhancedEvents.filter(
-        ({ kind }) =>
-          kind.startsWith("wyvern") ||
-          // To properly handle Wyvern sales, we need some additional events
-          kind === "erc721-transfer" ||
-          kind === "erc1155-transfer-single" ||
-          kind === "erc20-transfer"
-      ),
-      backfill,
-    },
-    {
-      kind: "x2y2",
-      events: enhancedEvents.filter(
-        ({ kind }) =>
-          kind.startsWith("x2y2") ||
-          // To properly validate bids, we need some additional events
-          kind === "erc20-transfer"
-      ),
-      backfill,
-    },
-    {
-      kind: "zeroex-v4",
-      events: enhancedEvents.filter(
-        ({ kind }) =>
-          kind.startsWith("zeroex-v4") ||
-          // To properly validate bids, we need some additional events
-          kind === "erc20-transfer"
-      ),
-      backfill,
-    },
-    {
-      kind: "zora",
-      events: enhancedEvents.filter(({ kind }) => kind.startsWith("zora")),
-      backfill,
-    },
-    {
-      kind: "universe",
-      events: enhancedEvents.filter(({ kind }) => kind.startsWith("universe")),
-      backfill,
-    },
-    {
-      kind: "infinity",
-      events: enhancedEvents.filter(
-        ({ kind }) =>
-          kind.startsWith("infinity") ||
-          // To properly validate bids, we need some additional events
-          kind === "erc20-transfer"
-      ),
-      backfill,
-    },
-    {
-      kind: "flow",
-      events: enhancedEvents.filter(
-        ({ kind }) =>
-          kind.startsWith("flow") ||
-          // To properly validate bids, we need some additional events
-          kind === "erc20-transfer"
-      ),
-      backfill,
-    },
-    {
-      kind: "rarible",
-      events: enhancedEvents.filter(
-        ({ kind }) =>
-          kind.startsWith("rarible") ||
-          // To properly validate bids, we need some additional events
-          kind === "erc20-transfer"
-      ),
-    },
-    {
-      kind: "manifold",
-      events: enhancedEvents.filter(({ kind }) => kind.startsWith("manifold")),
-      backfill,
-    },
-    {
-      kind: "tofu",
-      events: enhancedEvents.filter(({ kind }) => kind.startsWith("tofu")),
-    },
-    {
-      kind: "bend-dao",
-      events: enhancedEvents.filter(({ kind }) => kind.startsWith("bend-dao")),
-    },
-    {
-      kind: "nft-trader",
-      events: enhancedEvents.filter(({ kind }) => kind.startsWith("nft-trader")),
-      backfill,
-    },
-    {
-      kind: "okex",
-      events: enhancedEvents.filter(({ kind }) => kind.startsWith("okex")),
-      backfill,
-    },
-    {
-      kind: "superrare",
-      events: enhancedEvents.filter(({ kind }) => kind.startsWith("superrare")),
-      backfill,
-    },
-  ];
-=======
 ): Promise<EventsBatch[]> => {
   const limit = pLimit(50);
 
@@ -408,6 +212,16 @@
             kind: "superrare",
             data: kindToEvents.get("superrare") ?? [],
           },
+          {
+            kind: "flow",
+            data: kindToEvents.has("flow")
+              ? [
+                  ...kindToEvents.get("flow")!,
+                  // To properly validate bids, we need some additional events
+                  ...events.filter((e) => e.subKind === "erc20-transfer"),
+                ]
+              : [],
+          },
         ];
 
         txHashToEventsBatch.set(txHash, {
@@ -420,7 +234,6 @@
   );
 
   return [...txHashToEventsBatch.values()];
->>>>>>> 1fcd75e3
 };
 
 export const syncEvents = async (
