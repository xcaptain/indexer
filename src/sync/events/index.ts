import { Interface, defaultAbiCoder } from "@ethersproject/abi";
import { Log } from "@ethersproject/abstract-provider";
import { AddressZero, HashZero } from "@ethersproject/constants";
import { keccak256 } from "@ethersproject/solidity";
import * as Sdk from "@reservoir0x/sdk";
import _ from "lodash";
import pLimit from "p-limit";

import { logger } from "@/common/logger";
import { idb, pgp, redb } from "@/common/db";
import { baseProvider } from "@/common/provider";
import { bn, fromBuffer, toBuffer } from "@/common/utils";
import { config } from "@/config/index";
import { getNetworkSettings } from "@/config/network";
import { EventDataKind, getEventData } from "@/events-sync/data";
import * as es from "@/events-sync/storage";
import * as syncEventsUtils from "@/events-sync/utils";
import { BaseEventParams, parseEvent } from "@/events-sync/parser";
import * as blockCheck from "@/jobs/events-sync/block-check-queue";
import * as fillUpdates from "@/jobs/fill-updates/queue";
import * as orderUpdatesById from "@/jobs/order-updates/by-id-queue";
import * as orderUpdatesByMaker from "@/jobs/order-updates/by-maker-queue";
import * as orderbookOrders from "@/jobs/orderbook/orders-queue";
import * as tokenUpdatesMint from "@/jobs/token-updates/mint-queue";
import * as processActivityEvent from "@/jobs/activities/process-activity-event";
import * as removeUnsyncedEventsActivities from "@/jobs/activities/remove-unsynced-events-activities";
import * as blocksModel from "@/models/blocks";
import { OrderKind, getOrderSourceByOrderKind } from "@/orderbook/orders";
import * as Foundation from "@/orderbook/orders/foundation";
import { getUSDAndNativePrices } from "@/utils/prices";

// TODO: Split into multiple files (by exchange)
// TODO: For simplicity, don't use bulk inserts/upserts for realtime
// processing (this will make things so much more flexible). However
// for backfill procesing, we should still use bulk operations so as
// to be performant enough. This might imply separate code to handle
// backfill vs realtime events.

export const syncEvents = async (
  fromBlock: number,
  toBlock: number,
  options?: {
    backfill?: boolean;
    eventDataKinds?: EventDataKind[];
    useSlowProvider?: boolean;
  }
) => {
  // --- Handle: fetch and process events ---
  const excludedNFTMintAddresses = getNetworkSettings().excludedNFTMintAddresses;

  // Cache blocks for efficiency
  const blocksCache = new Map<number, blocksModel.Block>();
  // Keep track of all handled `${block}-${blockHash}` pairs
  const blocksSet = new Set<string>();

  // Keep track of data needed by other processes that will get triggered
  const fillInfos: fillUpdates.FillInfo[] = [];
  const orderInfos: orderUpdatesById.OrderInfo[] = [];
  const makerInfos: orderUpdatesByMaker.MakerInfo[] = [];
  const mintInfos: tokenUpdatesMint.MintInfo[] = [];

  const cryptopunksTransferEvents: {
    to: string;
    txHash: string;
  }[] = [];

  const tokensMinted = new Map<
    string,
    {
      contract: string;
      from: string;
      tokenId: string;
      amount: string;
      baseEventParams: BaseEventParams;
    }[]
  >();

  const provider = options?.useSlowProvider ? baseProvider : baseProvider;

  const networkSettings = getNetworkSettings();

  // When backfilling, certain processes are disabled
  const backfill = Boolean(options?.backfill);

  let handleAttribution = false;

  if (!backfill || networkSettings.backfillFetchAllBlocks) {
    // Before proceeding, fetch all individual blocks within the current range
    const limit = pLimit(5);
    await Promise.all(
      _.range(fromBlock, toBlock + 1).map((block) =>
        limit(() => baseProvider.getBlockWithTransactions(block))
      )
    );

    // Only allow attribution logic if we prefetched all blocks for efficiency.
    handleAttribution = true;
  }

  const eventDatas = getEventData(options?.eventDataKinds);
  await provider
    .getLogs({
      // Only keep unique topics (eg. an example of duplicated topics are
      // erc721 and erc20 transfers which have the exact same signature)
      topics: [[...new Set(eventDatas.map(({ topic }) => topic))]],
      fromBlock,
      toBlock,
    })
    .then(async (logs) => {
      const ftTransferEvents: es.ftTransfers.Event[] = [];
      const nftApprovalEvents: es.nftApprovals.Event[] = [];
      const nftTransferEvents: es.nftTransfers.Event[] = [];
      const bulkCancelEvents: es.bulkCancels.Event[] = [];
      const nonceCancelEvents: es.nonceCancels.Event[] = [];
      const cancelEvents: es.cancels.Event[] = [];
      const cancelEventsFoundation: es.cancels.Event[] = [];
      const fillEvents: es.fills.Event[] = [];
      const fillEventsPartial: es.fills.Event[] = [];
      const fillEventsFoundation: es.fills.Event[] = [];
      const foundationOrders: Foundation.OrderInfo[] = [];

      // Keep track of all events within the currently processing transaction
      let currentTx: string | undefined;
      let currentTxEvents: {
        log: Log;
        address: string;
        logIndex: number;
      }[] = [];

      const currentTxHasWethTransfer = () => {
        for (const event of currentTxEvents.slice(0, -1).reverse()) {
          const erc20EventData = getEventData(["erc20-transfer"])[0];
          if (
            event.log.topics[0] === erc20EventData.topic &&
            event.log.topics.length === erc20EventData.numTopics &&
            erc20EventData.addresses?.[event.log.address.toLowerCase()]
          ) {
            return true;
          }
        }
        return false;
      };

      for (const log of logs) {
        try {
          const baseEventParams = await parseEvent(log, blocksCache);
          blocksSet.add(`${log.blockNumber}-${log.blockHash}`);

          // It's quite important from a performance perspective to have
          // the block data available before proceeding with the events
          if (!blocksCache.has(baseEventParams.block)) {
            blocksCache.set(
              baseEventParams.block,
              await blocksModel.saveBlock({
                number: baseEventParams.block,
                hash: baseEventParams.blockHash,
                timestamp: baseEventParams.timestamp,
              })
            );
          }

          // Save the event in the currently processing transaction data
          if (currentTx !== baseEventParams.txHash) {
            currentTx = baseEventParams.txHash;
            currentTxEvents = [];
          }
          currentTxEvents.push({
            log,
            address: baseEventParams.address,
            logIndex: baseEventParams.logIndex,
          });

          // Find first matching event:
          // - matching topic
          // - matching number of topics (eg. indexed fields)
          // - matching addresses
          const eventData = eventDatas.find(
            ({ addresses, topic, numTopics }) =>
              log.topics[0] === topic &&
              log.topics.length === numTopics &&
              (addresses ? addresses[log.address.toLowerCase()] : true)
          );

          switch (eventData?.kind) {
            // Erc721

            case "erc721-transfer": {
              const parsedLog = eventData.abi.parseLog(log);
              const from = parsedLog.args["from"].toLowerCase();
              const to = parsedLog.args["to"].toLowerCase();
              const tokenId = parsedLog.args["tokenId"].toString();

              nftTransferEvents.push({
                kind: "erc721",
                from,
                to,
                tokenId,
                amount: "1",
                baseEventParams,
              });

              // Make sure to only handle the same data once per transaction
              const contextPrefix = `${baseEventParams.txHash}-${baseEventParams.address}-${tokenId}`;

              makerInfos.push({
                context: `${contextPrefix}-${from}-sell-balance`,
                maker: from,
                trigger: {
                  kind: "balance-change",
                  txHash: baseEventParams.txHash,
                  txTimestamp: baseEventParams.timestamp,
                },
                data: {
                  kind: "sell-balance",
                  contract: baseEventParams.address,
                  tokenId,
                },
              });
              makerInfos.push({
                context: `${contextPrefix}-${to}-sell-balance`,
                maker: to,
                trigger: {
                  kind: "balance-change",
                  txHash: baseEventParams.txHash,
                  txTimestamp: baseEventParams.timestamp,
                },
                data: {
                  kind: "sell-balance",
                  contract: baseEventParams.address,
                  tokenId,
                },
              });

              if (from === AddressZero) {
                mintInfos.push({
                  contract: baseEventParams.address,
                  tokenId,
                  mintedTimestamp: baseEventParams.timestamp,
                });

                if (!tokensMinted.has(baseEventParams.txHash)) {
                  tokensMinted.set(baseEventParams.txHash, []);
                }
                // Exclude NFT mints from the blacklist
                if (!excludedNFTMintAddresses.includes(baseEventParams.address)) {
                  tokensMinted.get(baseEventParams.txHash)!.push({
                    contract: baseEventParams.address,
                    tokenId,
                    from,
                    amount: "1",
                    baseEventParams,
                  });
                }
              }

              break;
            }

            // Erc1155

            case "erc1155-transfer-single": {
              const parsedLog = eventData.abi.parseLog(log);
              const from = parsedLog.args["from"].toLowerCase();
              const to = parsedLog.args["to"].toLowerCase();
              const tokenId = parsedLog.args["tokenId"].toString();
              const amount = parsedLog.args["amount"].toString();

              nftTransferEvents.push({
                kind: "erc1155",
                from,
                to,
                tokenId,
                amount,
                baseEventParams,
              });

              // Make sure to only handle the same data once per transaction
              const contextPrefix = `${baseEventParams.txHash}-${baseEventParams.address}-${tokenId}`;

              makerInfos.push({
                context: `${contextPrefix}-${from}-sell-balance`,
                maker: from,
                trigger: {
                  kind: "balance-change",
                  txHash: baseEventParams.txHash,
                  txTimestamp: baseEventParams.timestamp,
                },
                data: {
                  kind: "sell-balance",
                  contract: baseEventParams.address,
                  tokenId,
                },
              });
              makerInfos.push({
                context: `${contextPrefix}-${to}-sell-balance`,
                maker: to,
                trigger: {
                  kind: "balance-change",
                  txHash: baseEventParams.txHash,
                  txTimestamp: baseEventParams.timestamp,
                },
                data: {
                  kind: "sell-balance",
                  contract: baseEventParams.address,
                  tokenId,
                },
              });

              if (from === AddressZero) {
                mintInfos.push({
                  contract: baseEventParams.address,
                  tokenId,
                  mintedTimestamp: baseEventParams.timestamp,
                });

                if (!tokensMinted.has(baseEventParams.txHash)) {
                  tokensMinted.set(baseEventParams.txHash, []);
                }
                // Exclude NFT mints from the blacklist
                if (!excludedNFTMintAddresses.includes(baseEventParams.address)) {
                  tokensMinted.get(baseEventParams.txHash)!.push({
                    contract: baseEventParams.address,
                    tokenId,
                    from,
                    amount,
                    baseEventParams,
                  });
                }
              }

              break;
            }

            case "erc1155-transfer-batch": {
              const parsedLog = eventData.abi.parseLog(log);
              const from = parsedLog.args["from"].toLowerCase();
              const to = parsedLog.args["to"].toLowerCase();
              const tokenIds = parsedLog.args["tokenIds"].map(String);
              const amounts = parsedLog.args["amounts"].map(String);

              const count = Math.min(tokenIds.length, amounts.length);

              if (!tokensMinted.has(baseEventParams.txHash)) {
                tokensMinted.set(baseEventParams.txHash, []);
              }

              for (let i = 0; i < count; i++) {
                nftTransferEvents.push({
                  kind: "erc1155",
                  from,
                  to,
                  tokenId: tokenIds[i],
                  amount: amounts[i],
                  baseEventParams: {
                    ...baseEventParams,
                    batchIndex: i + 1,
                  },
                });

                // Make sure to only handle the same data once per transaction
                const contextPrefix = `${baseEventParams.txHash}-${baseEventParams.address}-${tokenIds[i]}`;

                makerInfos.push({
                  context: `${contextPrefix}-${from}-sell-balance`,
                  maker: from,
                  trigger: {
                    kind: "balance-change",
                    txHash: baseEventParams.txHash,
                    txTimestamp: baseEventParams.timestamp,
                  },
                  data: {
                    kind: "sell-balance",
                    contract: baseEventParams.address,
                    tokenId: tokenIds[i],
                  },
                });
                makerInfos.push({
                  context: `${contextPrefix}-${to}-sell-balance`,
                  maker: to,
                  trigger: {
                    kind: "balance-change",
                    txHash: baseEventParams.txHash,
                    txTimestamp: baseEventParams.timestamp,
                  },
                  data: {
                    kind: "sell-balance",
                    contract: baseEventParams.address,
                    tokenId: tokenIds[i],
                  },
                });

                if (from === AddressZero) {
                  mintInfos.push({
                    contract: baseEventParams.address,
                    tokenId: tokenIds[i],
                    mintedTimestamp: baseEventParams.timestamp,
                  });

                  // Exclude NFT mints from the blacklist
                  if (!excludedNFTMintAddresses.includes(baseEventParams.address)) {
                    tokensMinted.get(baseEventParams.txHash)!.push({
                      contract: baseEventParams.address,
                      tokenId: tokenIds[i],
                      amount: amounts[i],
                      from,
                      baseEventParams,
                    });
                  }
                }
              }

              break;
            }

            // Erc721/Erc1155 common

            case "erc721/1155-approval-for-all": {
              const parsedLog = eventData.abi.parseLog(log);
              const owner = parsedLog.args["owner"].toLowerCase();
              const operator = parsedLog.args["operator"].toLowerCase();
              const approved = parsedLog.args["approved"];

              nftApprovalEvents.push({
                owner,
                operator,
                approved,
                baseEventParams,
              });

              // Make sure to only handle the same data once per on-chain event
              // (instead of once per transaction as we do with balance updates
              // since we're handling nft approvals differently - checking them
              // individually).
              const contextPrefix = `${baseEventParams.txHash}-${baseEventParams.address}-${baseEventParams.logIndex}`;

              makerInfos.push({
                context: `${contextPrefix}-${owner}-sell-approval`,
                maker: owner,
                trigger: {
                  kind: "approval-change",
                  txHash: baseEventParams.txHash,
                  txTimestamp: baseEventParams.timestamp,
                },
                data: {
                  kind: "sell-approval",
                  contract: baseEventParams.address,
                  operator,
                },
              });

              break;
            }

            // Erc20

            case "erc20-transfer": {
              const parsedLog = eventData.abi.parseLog(log);
              const from = parsedLog.args["from"].toLowerCase();
              const to = parsedLog.args["to"].toLowerCase();
              const amount = parsedLog.args["amount"].toString();

              ftTransferEvents.push({
                from,
                to,
                amount,
                baseEventParams,
              });

              // Make sure to only handle the same data once per transaction
              const contextPrefix = `${baseEventParams.txHash}-${baseEventParams.address}`;

              makerInfos.push({
                context: `${contextPrefix}-${from}-buy-balance`,
                maker: from,
                trigger: {
                  kind: "balance-change",
                  txHash: baseEventParams.txHash,
                  txTimestamp: baseEventParams.timestamp,
                },
                data: {
                  kind: "buy-balance",
                  contract: baseEventParams.address,
                },
              });
              makerInfos.push({
                context: `${contextPrefix}-${to}-buy-balance`,
                maker: to,
                trigger: {
                  kind: "balance-change",
                  txHash: baseEventParams.txHash,
                  txTimestamp: baseEventParams.timestamp,
                },
                data: {
                  kind: "buy-balance",
                  contract: baseEventParams.address,
                },
              });

              break;
            }

            case "erc20-approval": {
              const parsedLog = eventData.abi.parseLog(log);
              const owner = parsedLog.args["owner"].toLowerCase();
              const spender = parsedLog.args["spender"].toLowerCase();

              // Make sure to only handle the same data once per transaction
              const contextPrefix = `${baseEventParams.txHash}-${baseEventParams.address}`;

              makerInfos.push({
                context: `${contextPrefix}-${owner}-${spender}-buy-approval`,
                maker: owner,
                trigger: {
                  kind: "approval-change",
                  txHash: baseEventParams.txHash,
                  txTimestamp: baseEventParams.timestamp,
                },
                data: {
                  kind: "buy-approval",
                  contract: Sdk.Common.Addresses.Weth[config.chainId],
                  operator: spender,
                },
              });

              break;
            }

            // Weth

            case "weth-deposit": {
              const parsedLog = eventData.abi.parseLog(log);
              const to = parsedLog.args["to"].toLowerCase();
              const amount = parsedLog.args["amount"].toString();

              ftTransferEvents.push({
                from: AddressZero,
                to,
                amount,
                baseEventParams,
              });

              // Make sure to only handle the same data once per transaction
              const contextPrefix = `${baseEventParams.txHash}-${baseEventParams.address}`;

              makerInfos.push({
                context: `${contextPrefix}-${to}-buy-balance`,
                maker: to,
                trigger: {
                  kind: "balance-change",
                  txHash: baseEventParams.txHash,
                  txTimestamp: baseEventParams.timestamp,
                },
                data: {
                  kind: "buy-balance",
                  contract: baseEventParams.address,
                },
              });

              break;
            }

            case "weth-withdrawal": {
              const parsedLog = eventData.abi.parseLog(log);
              const from = parsedLog.args["from"].toLowerCase();
              const amount = parsedLog.args["amount"].toString();

              ftTransferEvents.push({
                from,
                to: AddressZero,
                amount,
                baseEventParams,
              });

              // Make sure to only handle the same data once per transaction
              const contextPrefix = `${baseEventParams.txHash}-${baseEventParams.address}`;

              makerInfos.push({
                context: `${contextPrefix}-${from}-buy-balance`,
                maker: from,
                trigger: {
                  kind: "balance-change",
                  txHash: baseEventParams.txHash,
                  txTimestamp: baseEventParams.timestamp,
                },
                data: {
                  kind: "buy-balance",
                  contract: baseEventParams.address,
                },
              });

              break;
            }

            // X2Y2

            case "x2y2-order-cancelled": {
              const parsedLog = eventData.abi.parseLog(log);
              const orderId = parsedLog.args["itemHash"].toLowerCase();

              cancelEvents.push({
                orderKind: "x2y2",
                orderId,
                baseEventParams,
              });
              orderInfos.push({
                context: `cancelled-${orderId}-${baseEventParams.txHash}`,
                id: orderId,
                trigger: {
                  kind: "cancel",
                  txHash: baseEventParams.txHash,
                  txTimestamp: baseEventParams.timestamp,
                  logIndex: baseEventParams.logIndex,
                  batchIndex: baseEventParams.batchIndex,
                  blockHash: baseEventParams.blockHash,
                },
              });

              break;
            }

            case "x2y2-order-inventory": {
              const parsedLog = eventData.abi.parseLog(log);
              const orderId = parsedLog.args["itemHash"].toLowerCase();
              const maker = parsedLog.args["maker"].toLowerCase();
              let taker = parsedLog.args["taker"].toLowerCase();
              const currency = parsedLog.args["currency"].toLowerCase();
              const item = parsedLog.args["item"];
              const op = parsedLog.args["detail"].op;

              // 1 - COMPLETE_SELL_OFFER
              // 2 - COMPLETE_BUY_OFFER
              // 5 - COMPLETE_AUCTION
              if (![1, 2, 5].includes(op)) {
                // Skip any irrelevant events
                break;
              }

              const orderKind = "x2y2";

              let aggregatorSourceId;
              let fillSourceId;

              if (handleAttribution) {
                // Handle attribution
                const data = await syncEventsUtils.extractAttributionData(
                  baseEventParams.txHash,
                  orderKind
                );
                if (data.taker) {
                  taker = data.taker;
                }

                aggregatorSourceId = data.aggregatorSource?.id;
                fillSourceId = data.fillSource?.id;
              }

              // Decode the sold token (ignoring bundles)
              let contract: string;
              let tokenId: string;
              try {
                const decodedItems = defaultAbiCoder.decode(
                  ["(address contract, uint256 tokenId)[]"],
                  item.data
                );
                if (decodedItems[0].length !== 1) {
                  break;
                }

                contract = decodedItems[0][0].contract.toLowerCase();
                tokenId = decodedItems[0][0].tokenId.toString();
              } catch {
                break;
              }

              const orderSide = [1, 5].includes(op) ? "sell" : "buy";
              const orderSource = await getOrderSourceByOrderKind(orderKind);

              // Handle: prices
              const currencyPrice = item.price.toString();
              const prices = await getUSDAndNativePrices(
                currency,
                currencyPrice,
                baseEventParams.timestamp
              );
              if (!prices.nativePrice) {
                // We must always have the native price
                break;
              }

              fillEvents.push({
                orderKind,
                orderId,
                orderSide,
                orderSourceIdInt: orderSource?.id,
                maker,
                taker,
                price: prices.nativePrice,
                currency,
                currencyPrice,
                usdPrice: prices.usdPrice,
                contract,
                tokenId,
                // X2Y2 only supports ERC721 for now
                amount: "1",
                aggregatorSourceId,
                fillSourceId,
                baseEventParams,
              });

              orderInfos.push({
                context: `filled-${orderId}-${baseEventParams.txHash}`,
                id: orderId,
                trigger: {
                  kind: "sale",
                  txHash: baseEventParams.txHash,
                  txTimestamp: baseEventParams.timestamp,
                },
              });

              fillInfos.push({
                context: `${orderId}-${baseEventParams.txHash}`,
                orderId: orderId,
                orderSide,
                contract,
                tokenId,
                amount: "1",
                price: prices.nativePrice,
                timestamp: baseEventParams.timestamp,
              });

              if (currentTxHasWethTransfer()) {
                makerInfos.push({
                  context: `${baseEventParams.txHash}-buy-approval`,
                  maker,
                  trigger: {
                    kind: "approval-change",
                    txHash: baseEventParams.txHash,
                    txTimestamp: baseEventParams.timestamp,
                  },
                  data: {
                    kind: "buy-approval",
                    contract: Sdk.Common.Addresses.Weth[config.chainId],
                    orderKind: "x2y2",
                  },
                });
              }

              break;
            }

            // Foundation

            case "foundation-buy-price-set": {
              const parsedLog = eventData.abi.parseLog(log);
              const contract = parsedLog.args["nftContract"].toLowerCase();
              const tokenId = parsedLog.args["tokenId"].toString();
              const maker = parsedLog.args["seller"].toLowerCase();
              const price = parsedLog.args["price"].toString();

              foundationOrders.push({
                orderParams: {
                  contract,
                  tokenId,
                  maker,
                  price,
                  txHash: baseEventParams.txHash,
                  txTimestamp: baseEventParams.timestamp,
                },
                metadata: {
                  source: "Foundation",
                },
              });

              break;
            }

            case "foundation-buy-price-accepted": {
              const parsedLog = eventData.abi.parseLog(log);
              const contract = parsedLog.args["nftContract"].toLowerCase();
              const tokenId = parsedLog.args["tokenId"].toString();
              const maker = parsedLog.args["seller"].toLowerCase();
              let taker = parsedLog.args["buyer"].toLowerCase();
              const protocolFee = parsedLog.args["protocolFee"].toString();

              const orderId = keccak256(["address", "uint256"], [contract, tokenId]);
              const orderKind = "foundation";

              let aggregatorSourceId;
              let fillSourceId;

              if (handleAttribution) {
                // Handle attribution
                const data = await syncEventsUtils.extractAttributionData(
                  baseEventParams.txHash,
                  orderKind
                );
                if (data.taker) {
                  taker = data.taker;
                }

                aggregatorSourceId = data.aggregatorSource?.id;
                fillSourceId = data.fillSource?.id;
              }

              const orderSource = await getOrderSourceByOrderKind(orderKind);

              // Handle: prices
              const currency = Sdk.Common.Addresses.Eth[config.chainId];
              // Deduce the price from the protocol fee (which is 5%)
              const currencyPrice = bn(protocolFee).mul(10000).div(50).toString();
              const prices = await getUSDAndNativePrices(
                currency,
                currencyPrice,
                baseEventParams.timestamp
              );
              if (!prices.nativePrice) {
                // We must always have the native price
                break;
              }

              // Custom handling to support on-chain orderbook quirks.
              fillEventsFoundation.push({
                orderKind,
                orderId,
                orderSide: "sell",
                orderSourceIdInt: orderSource?.id,
                maker,
                taker,
                price: prices.nativePrice,
                currency,
                currencyPrice,
                usdPrice: prices.usdPrice,
                contract,
                tokenId,
                // Foundation only supports erc721 for now
                amount: "1",
                aggregatorSourceId,
                fillSourceId,
                baseEventParams,
              });

              orderInfos.push({
                context: `filled-${orderId}-${baseEventParams.txHash}`,
                id: orderId,
                trigger: {
                  kind: "sale",
                  txHash: baseEventParams.txHash,
                  txTimestamp: baseEventParams.timestamp,
                },
              });

              fillInfos.push({
                context: `${orderId}-${baseEventParams.txHash}`,
                orderId: orderId,
                orderSide: "sell",
                contract,
                tokenId,
                amount: "1",
                price: prices.nativePrice,
                timestamp: baseEventParams.timestamp,
              });

              break;
            }

            case "foundation-buy-price-invalidated":
            case "foundation-buy-price-cancelled": {
              const parsedLog = eventData.abi.parseLog(log);
              const contract = parsedLog.args["nftContract"].toLowerCase();
              const tokenId = parsedLog.args["tokenId"].toString();

              const orderId = keccak256(["address", "uint256"], [contract, tokenId]);

              // Custom handling to support on-chain orderbook quirks.
              cancelEventsFoundation.push({
                orderKind: "foundation",
                orderId,
                baseEventParams,
              });
              orderInfos.push({
                context: `cancelled-${orderId}-${baseEventParams.txHash}`,
                id: orderId,
                trigger: {
                  kind: "cancel",
                  txHash: baseEventParams.txHash,
                  txTimestamp: baseEventParams.timestamp,
                  logIndex: baseEventParams.logIndex,
                  batchIndex: baseEventParams.batchIndex,
                  blockHash: baseEventParams.blockHash,
                },
              });

              break;
            }

            // LooksRare

            case "looks-rare-cancel-all-orders": {
              const parsedLog = eventData.abi.parseLog(log);
              const maker = parsedLog.args["user"].toLowerCase();
              const newMinNonce = parsedLog.args["newMinNonce"].toString();

              bulkCancelEvents.push({
                orderKind: "looks-rare",
                maker,
                minNonce: newMinNonce,
                baseEventParams,
              });

              break;
            }

            case "looks-rare-cancel-multiple-orders": {
              const parsedLog = eventData.abi.parseLog(log);
              const maker = parsedLog.args["user"].toLowerCase();
              const orderNonces = parsedLog.args["orderNonces"].map(String);

              let batchIndex = 1;
              for (const orderNonce of orderNonces) {
                nonceCancelEvents.push({
                  orderKind: "looks-rare",
                  maker,
                  nonce: orderNonce,
                  baseEventParams: {
                    ...baseEventParams,
                    batchIndex: batchIndex++,
                  },
                });
              }

              break;
            }

            case "looks-rare-taker-ask": {
              const parsedLog = eventData.abi.parseLog(log);
              const orderId = parsedLog.args["orderHash"].toLowerCase();
              const orderNonce = parsedLog.args["orderNonce"].toString();
              const maker = parsedLog.args["maker"].toLowerCase();
              let taker = parsedLog.args["taker"].toLowerCase();
              const currency = parsedLog.args["currency"].toLowerCase();
              let currencyPrice = parsedLog.args["price"].toString();
              const contract = parsedLog.args["collection"].toLowerCase();
              const tokenId = parsedLog.args["tokenId"].toString();
              const amount = parsedLog.args["amount"].toString();

              const orderKind = "looks-rare";

              let aggregatorSourceId;
              let fillSourceId;

              if (handleAttribution) {
                // Handle attribution
                const data = await syncEventsUtils.extractAttributionData(
                  baseEventParams.txHash,
                  orderKind
                );
                if (data.taker) {
                  taker = data.taker;
                }

                aggregatorSourceId = data.aggregatorSource?.id;
                fillSourceId = data.fillSource?.id;
              }

              const orderSource = await getOrderSourceByOrderKind(orderKind);

              // Handle: prices
              currencyPrice = bn(currencyPrice).div(amount).toString();
              const prices = await getUSDAndNativePrices(
                currency,
                currencyPrice,
                baseEventParams.timestamp
              );
              if (!prices.nativePrice) {
                // We must always have the native price
                break;
              }

              fillEvents.push({
                orderKind,
                orderId,
                orderSide: "buy",
                orderSourceIdInt: orderSource?.id,
                maker,
                taker,
                price: prices.nativePrice,
                currency,
                currencyPrice,
                usdPrice: prices.usdPrice,
                contract,
                tokenId,
                amount,
                aggregatorSourceId,
                fillSourceId,
                baseEventParams,
              });

              // Cancel all the other orders of the maker having the same nonce.
              nonceCancelEvents.push({
                orderKind: "looks-rare",
                maker,
                nonce: orderNonce,
                baseEventParams,
              });

              orderInfos.push({
                context: `filled-${orderId}`,
                id: orderId,
                trigger: {
                  kind: "sale",
                  txHash: baseEventParams.txHash,
                  txTimestamp: baseEventParams.timestamp,
                },
              });

              fillInfos.push({
                context: orderId,
                orderId: orderId,
                orderSide: "buy",
                contract,
                tokenId,
                amount,
                price: prices.nativePrice,
                timestamp: baseEventParams.timestamp,
              });

              if (currentTxHasWethTransfer()) {
                makerInfos.push({
                  context: `${baseEventParams.txHash}-buy-approval`,
                  maker,
                  trigger: {
                    kind: "approval-change",
                    txHash: baseEventParams.txHash,
                    txTimestamp: baseEventParams.timestamp,
                  },
                  data: {
                    kind: "buy-approval",
                    contract: Sdk.Common.Addresses.Weth[config.chainId],
                    orderKind: "looks-rare",
                  },
                });
              }

              break;
            }

            case "looks-rare-taker-bid": {
              const parsedLog = eventData.abi.parseLog(log);
              const orderId = parsedLog.args["orderHash"].toLowerCase();
              const orderNonce = parsedLog.args["orderNonce"].toString();
              const maker = parsedLog.args["maker"].toLowerCase();
              let taker = parsedLog.args["taker"].toLowerCase();
              const currency = parsedLog.args["currency"].toLowerCase();
              let currencyPrice = parsedLog.args["price"].toString();
              const contract = parsedLog.args["collection"].toLowerCase();
              const tokenId = parsedLog.args["tokenId"].toString();
              const amount = parsedLog.args["amount"].toString();

              const orderKind = "looks-rare";

              let aggregatorSourceId;
              let fillSourceId;

              if (handleAttribution) {
                // Handle attribution
                const data = await syncEventsUtils.extractAttributionData(
                  baseEventParams.txHash,
                  orderKind
                );
                if (data.taker) {
                  taker = data.taker;
                }

                aggregatorSourceId = data.aggregatorSource?.id;
                fillSourceId = data.fillSource?.id;
              }

              const orderSource = await getOrderSourceByOrderKind(orderKind);

              // Handle: prices
              currencyPrice = bn(currencyPrice).div(amount).toString();
              const prices = await getUSDAndNativePrices(
                currency,
                currencyPrice,
                baseEventParams.timestamp
              );
              if (!prices.nativePrice) {
                // We must always have the native price
                break;
              }

              fillEvents.push({
                orderKind,
                orderId,
                orderSide: "sell",
                orderSourceIdInt: orderSource?.id,
                maker,
                taker,
                price: prices.nativePrice,
                currency,
                currencyPrice,
                usdPrice: prices.usdPrice,
                contract,
                tokenId,
                amount,
                aggregatorSourceId,
                fillSourceId,
                baseEventParams,
              });

              // Cancel all the other orders of the maker having the same nonce.
              nonceCancelEvents.push({
                orderKind: "looks-rare",
                maker,
                nonce: orderNonce,
                baseEventParams,
              });

              orderInfos.push({
                context: `filled-${orderId}`,
                id: orderId,
                trigger: {
                  kind: "sale",
                  txHash: baseEventParams.txHash,
                  txTimestamp: baseEventParams.timestamp,
                },
              });

              fillInfos.push({
                context: orderId,
                orderId: orderId,
                orderSide: "sell",
                contract,
                tokenId,
                amount,
                price: prices.nativePrice,
                timestamp: baseEventParams.timestamp,
              });

              if (currentTxHasWethTransfer()) {
                makerInfos.push({
                  context: `${baseEventParams.txHash}-buy-approval`,
                  maker,
                  trigger: {
                    kind: "approval-change",
                    txHash: baseEventParams.txHash,
                    txTimestamp: baseEventParams.timestamp,
                  },
                  data: {
                    kind: "buy-approval",
                    contract: Sdk.Common.Addresses.Weth[config.chainId],
                    orderKind: "looks-rare",
                  },
                });
              }

              break;
            }

            // WyvernV2/WyvernV2.3

            // Wyvern V2 and V2.3 are both decomissioned, but we still keep handling
            // fill event from them in order to get access to historical sales. This
            // is only relevant when backfilling though.

            case "wyvern-v2-orders-matched":
            case "wyvern-v2.3-orders-matched": {
              const parsedLog = eventData.abi.parseLog(log);
              const buyOrderId = parsedLog.args["buyHash"].toLowerCase();
              const sellOrderId = parsedLog.args["sellHash"].toLowerCase();
              const maker = parsedLog.args["maker"].toLowerCase();
              let taker = parsedLog.args["taker"].toLowerCase();
              const currencyPrice = parsedLog.args["price"].toString();

              // The code below assumes that events are retrieved in chronological
              // order from the blockchain (this is safe to assume in most cases).

              // With Wyvern, there are two main issues:
              // - the traded token is not included in the fill event, so we have
              // to deduce it by checking the nft transfer occured exactly before
              // the fill event
              // - the payment token is not included in the fill event, and we deduce
              // it as well by checking any Erc20 transfers that occured close before
              // the fill event (and default to native Eth if cannot find any)

              // Detect the traded token
              let associatedNftTransferEvent: es.nftTransfers.Event | undefined;
              if (nftTransferEvents.length) {
                // Ensure the last nft transfer event was part of the fill
                const event = nftTransferEvents[nftTransferEvents.length - 1];
                if (
                  event.baseEventParams.txHash === baseEventParams.txHash &&
                  event.baseEventParams.logIndex === baseEventParams.logIndex - 1 &&
                  // Only single token fills are supported and recognized
                  event.baseEventParams.batchIndex === 1
                ) {
                  associatedNftTransferEvent = event;
                }
              }

              if (!associatedNftTransferEvent) {
                // Skip if we can't associate to an nft transfer event
                break;
              }

              // Detect the payment token
              let currency = Sdk.Common.Addresses.Eth[config.chainId];
              for (const event of currentTxEvents.slice(0, -1).reverse()) {
                // Skip once we detect another fill in the same transaction
                // (this will happen if filling through an aggregator).
                if (event.log.topics[0] === getEventData([eventData.kind])[0].topic) {
                  break;
                }

                // If we detect an Erc20 transfer as part of the same transaction
                // then we assume it's the payment for the current sale and so we
                // only keep the sale if the payment token is Weth.
                const erc20EventData = getEventData(["erc20-transfer"])[0];
                if (
                  event.log.topics[0] === erc20EventData.topic &&
                  event.log.topics.length === erc20EventData.numTopics
                ) {
                  const parsed = erc20EventData.abi.parseLog(event.log);
                  const from = parsed.args["from"].toLowerCase();
                  const to = parsed.args["to"].toLowerCase();
                  const amount = parsed.args["amount"].toString();
                  if (
                    ((maker === from && taker === to) || (maker === to && taker === from)) &&
                    amount <= currencyPrice
                  ) {
                    currency = event.log.address.toLowerCase();
                    break;
                  }
                }
              }

              const orderKind = eventData.kind.startsWith("wyvern-v2.3")
                ? "wyvern-v2.3"
                : "wyvern-v2";

              let aggregatorSourceId;
              let fillSourceId;

              if (handleAttribution) {
                // Handle attribution
                const data = await syncEventsUtils.extractAttributionData(
                  baseEventParams.txHash,
                  orderKind
                );
                if (data.taker) {
                  taker = data.taker;
                }

                aggregatorSourceId = data.aggregatorSource?.id;
                fillSourceId = data.fillSource?.id;
              }

              // Handle: prices
              const prices = await getUSDAndNativePrices(
                currency,
                currencyPrice,
                baseEventParams.timestamp
              );
              if (!prices.nativePrice) {
                // We must always have the native price
                break;
              }

              const orderSource = await getOrderSourceByOrderKind(orderKind);

              let batchIndex = 1;
              if (buyOrderId !== HashZero) {
                fillEvents.push({
                  orderKind,
                  orderId: buyOrderId,
                  orderSide: "buy",
                  orderSourceIdInt: orderSource?.id,
                  maker,
                  taker,
                  price: prices.nativePrice,
                  currency,
                  currencyPrice,
                  usdPrice: prices.usdPrice,
                  contract: associatedNftTransferEvent.baseEventParams.address,
                  tokenId: associatedNftTransferEvent.tokenId,
                  amount: associatedNftTransferEvent.amount,
                  aggregatorSourceId,
                  fillSourceId,
                  baseEventParams: {
                    ...baseEventParams,
                    batchIndex: batchIndex++,
                  },
                });
              }
              if (sellOrderId !== HashZero) {
                fillEvents.push({
                  orderKind,
                  orderId: sellOrderId,
                  orderSide: "sell",
                  orderSourceIdInt: orderSource?.id,
                  maker,
                  taker,
                  price: prices.nativePrice,
                  currency,
                  currencyPrice,
                  usdPrice: prices.usdPrice,
                  contract: associatedNftTransferEvent.baseEventParams.address,
                  tokenId: associatedNftTransferEvent.tokenId,
                  amount: associatedNftTransferEvent.amount,
                  aggregatorSourceId,
                  fillSourceId,
                  baseEventParams: {
                    ...baseEventParams,
                    batchIndex: batchIndex++,
                  },
                });
              }

              break;
            }

            // ZeroExV4 + OpenDao

            case "zeroex-v4-erc721-order-cancelled":
            case "zeroex-v4-erc1155-order-cancelled":
            case "opendao-erc721-order-cancelled":
            case "opendao-erc1155-order-cancelled": {
              const parsedLog = eventData.abi.parseLog(log);
              const maker = parsedLog.args["maker"].toLowerCase();
              const nonce = parsedLog.args["nonce"].toString();

              nonceCancelEvents.push({
                orderKind: eventData!.kind.split("-").slice(0, -2).join("-") as OrderKind,
                maker,
                nonce,
                baseEventParams,
              });

              break;
            }

            case "zeroex-v4-erc721-order-filled":
            case "opendao-erc721-order-filled": {
              const parsedLog = eventData.abi.parseLog(log);
              const direction = parsedLog.args["direction"];
              const maker = parsedLog.args["maker"].toLowerCase();
              let taker = parsedLog.args["taker"].toLowerCase();
              const nonce = parsedLog.args["nonce"].toString();
              const erc20Token = parsedLog.args["erc20Token"].toLowerCase();
              const erc20TokenAmount = parsedLog.args["erc20TokenAmount"].toString();
              const erc721Token = parsedLog.args["erc721Token"].toLowerCase();
              const erc721TokenId = parsedLog.args["erc721TokenId"].toString();

              const orderKind = eventData!.kind.split("-").slice(0, -2).join("-") as OrderKind;

              let aggregatorSourceId;
              let fillSourceId;

              if (handleAttribution) {
                // Handle attribution
                const data = await syncEventsUtils.extractAttributionData(
                  baseEventParams.txHash,
                  orderKind
                );
                if (data.taker) {
                  taker = data.taker;
                }

                aggregatorSourceId = data.aggregatorSource?.id;
                fillSourceId = data.fillSource?.id;
              }

              // By default, use the price without fees
              let currencyPrice = erc20TokenAmount;

              let orderId: string | undefined;
              if (!backfill) {
                // Since the event doesn't include the exact order which got matched
                // (it only includes the nonce, but we can potentially have multiple
                // different orders sharing the same nonce off-chain), we attempt to
                // detect the order id which got filled by checking the database for
                // orders which have the exact nonce/contract/price combination.
                await idb
                  .oneOrNone(
                    `
                      SELECT
                        orders.id,
                        orders.price
                      FROM orders
                      WHERE orders.kind = '${orderKind}'
                        AND orders.maker = $/maker/
                        AND orders.nonce = $/nonce/
                        AND orders.contract = $/contract/
                        AND (orders.raw_data ->> 'erc20TokenAmount')::NUMERIC = $/price/
                      LIMIT 1
                    `,
                    {
                      maker: toBuffer(maker),
                      nonce,
                      contract: toBuffer(erc721Token),
                      price: erc20TokenAmount,
                    }
                  )
                  .then((result) => {
                    if (result) {
                      orderId = result.id;
                      // Workaround the fact that 0xv4 fill events exclude the fee from the price
                      currencyPrice = result.price;
                    }
                  });
              }

              // Handle: prices
              let currency = erc20Token;
              if (currency === Sdk.ZeroExV4.Addresses.Eth[config.chainId]) {
                // Map the weird 0x ETH address
                currency = Sdk.Common.Addresses.Eth[config.chainId];
              }

              const prices = await getUSDAndNativePrices(
                currency,
                currencyPrice,
                baseEventParams.timestamp
              );
              if (!prices.nativePrice) {
                // We must always have the native price
                break;
              }

              const orderSide = direction === 0 ? "sell" : "buy";
              const orderSource = await getOrderSourceByOrderKind(orderKind);

              fillEvents.push({
                orderKind,
                orderId,
                orderSide,
                orderSourceIdInt: orderSource?.id,
                maker,
                taker,
                price: prices.nativePrice,
                currency,
                currencyPrice,
                usdPrice: prices.usdPrice,
                contract: erc721Token,
                tokenId: erc721TokenId,
                amount: "1",
                aggregatorSourceId,
                fillSourceId,
                baseEventParams,
              });

              // Cancel all the other orders of the maker having the same nonce.
              nonceCancelEvents.push({
                orderKind,
                maker,
                nonce,
                baseEventParams,
              });

              if (orderId) {
                orderInfos.push({
                  context: `filled-${orderId}`,
                  id: orderId,
                  trigger: {
                    kind: "sale",
                    txHash: baseEventParams.txHash,
                    txTimestamp: baseEventParams.timestamp,
                  },
                });
              }

              fillInfos.push({
                context: orderId || `${maker}-${nonce}`,
                orderId: orderId,
                orderSide,
                contract: erc721Token,
                tokenId: erc721TokenId,
                amount: "1",
                price: prices.nativePrice,
                timestamp: baseEventParams.timestamp,
              });

              if (currentTxHasWethTransfer()) {
                makerInfos.push({
                  context: `${baseEventParams.txHash}-buy-approval`,
                  maker,
                  trigger: {
                    kind: "approval-change",
                    txHash: baseEventParams.txHash,
                    txTimestamp: baseEventParams.timestamp,
                  },
                  data: {
                    kind: "buy-approval",
                    contract: Sdk.Common.Addresses.Weth[config.chainId],
                    orderKind: orderKind,
                  },
                });
              }

              break;
            }

            case "zeroex-v4-erc1155-order-filled":
            case "opendao-erc1155-order-filled": {
              const parsedLog = eventData.abi.parseLog(log);
              const direction = parsedLog.args["direction"];
              const maker = parsedLog.args["maker"].toLowerCase();
              let taker = parsedLog.args["taker"].toLowerCase();
              const nonce = parsedLog.args["nonce"].toString();
              const erc20Token = parsedLog.args["erc20Token"].toLowerCase();
              const erc20FillAmount = parsedLog.args["erc20FillAmount"].toString();
              const erc1155Token = parsedLog.args["erc1155Token"].toLowerCase();
              const erc1155TokenId = parsedLog.args["erc1155TokenId"].toString();
              const erc1155FillAmount = parsedLog.args["erc1155FillAmount"].toString();

              const orderKind = eventData!.kind.split("-").slice(0, -2).join("-") as OrderKind;

              let aggregatorSourceId;
              let fillSourceId;

              if (handleAttribution) {
                // Handle attribution
                const data = await syncEventsUtils.extractAttributionData(
                  baseEventParams.txHash,
                  orderKind
                );
                if (data.taker) {
                  taker = data.taker;
                }

                aggregatorSourceId = data.aggregatorSource?.id;
                fillSourceId = data.fillSource?.id;
              }

              // By default, use the price without fees
              let currencyPrice = bn(erc20FillAmount).div(erc1155FillAmount).toString();

              let orderId: string | undefined;
              if (!backfill) {
                // For erc1155 orders we only allow unique nonce/contract/price. Since erc1155
                // orders are partially fillable, we have to detect the price of an individual
                // item from the fill amount, which might result in imprecise results. However
                // at the moment, we can live with it.
                await idb
                  .oneOrNone(
                    `
                      SELECT
                        orders.id,
                        orders.price
                      FROM orders
                      WHERE orders.kind = '${orderKind}'
                        AND orders.maker = $/maker/
                        AND orders.nonce = $/nonce/
                        AND orders.contract = $/contract/
                        AND (orders.raw_data ->> 'erc20TokenAmount')::NUMERIC / (orders.raw_data ->> 'nftAmount')::NUMERIC = $/price/
                      LIMIT 1
                    `,
                    {
                      maker: toBuffer(maker),
                      nonce,
                      contract: toBuffer(erc1155Token),
                      price: bn(erc20FillAmount).div(erc1155FillAmount).toString(),
                    }
                  )
                  .then((result) => {
                    if (result) {
                      orderId = result.id;
                      // Workaround the fact that 0xv4 fill events exclude the fee from the price
                      currencyPrice = bn(result.price).mul(erc1155FillAmount).toString();
                    }
                  });
              }

              // Handle: prices
              let currency = erc20Token;
              if (currency === Sdk.ZeroExV4.Addresses.Eth[config.chainId]) {
                // Map the weird 0x ETH address
                currency = Sdk.Common.Addresses.Eth[config.chainId];
              }

              const prices = await getUSDAndNativePrices(
                currency,
                currencyPrice,
                baseEventParams.timestamp
              );
              if (!prices.nativePrice) {
                // We must always have the native price
                break;
              }

              const orderSide = direction === 0 ? "sell" : "buy";
              const orderSource = await getOrderSourceByOrderKind(orderKind);

              // Custom handling to support partial filling
              fillEventsPartial.push({
                orderKind,
                orderId,
                orderSide,
                orderSourceIdInt: orderSource?.id,
                maker,
                taker,
                price: prices.nativePrice,
                currency,
                currencyPrice,
                usdPrice: prices.usdPrice,
                contract: erc1155Token,
                tokenId: erc1155TokenId,
                amount: erc1155FillAmount,
                aggregatorSourceId,
                fillSourceId,
                baseEventParams,
              });

              if (orderId) {
                orderInfos.push({
                  context: `filled-${orderId}-${baseEventParams.txHash}`,
                  id: orderId,
                  trigger: {
                    kind: "sale",
                    txHash: baseEventParams.txHash,
                    txTimestamp: baseEventParams.timestamp,
                  },
                });
              }

              fillInfos.push({
                context: orderId || `${maker}-${nonce}`,
                orderId: orderId,
                orderSide,
                contract: erc1155Token,
                tokenId: erc1155TokenId,
                amount: erc1155FillAmount,
                price: prices.nativePrice,
                timestamp: baseEventParams.timestamp,
              });

              if (currentTxHasWethTransfer()) {
                makerInfos.push({
                  context: `${baseEventParams.txHash}-buy-approval`,
                  maker,
                  trigger: {
                    kind: "approval-change",
                    txHash: baseEventParams.txHash,
                    txTimestamp: baseEventParams.timestamp,
                  },
                  data: {
                    kind: "buy-approval",
                    contract: Sdk.Common.Addresses.Weth[config.chainId],
                    orderKind: orderKind,
                  },
                });
              }

              break;
            }

            case "seaport-order-cancelled": {
              const parsedLog = eventData.abi.parseLog(log);
              const orderId = parsedLog.args["orderHash"].toLowerCase();

              cancelEvents.push({
                orderKind: "seaport",
                orderId,
                baseEventParams,
              });

              orderInfos.push({
                context: `cancelled-${orderId}`,
                id: orderId,
                trigger: {
                  kind: "cancel",
                  txHash: baseEventParams.txHash,
                  txTimestamp: baseEventParams.timestamp,
                  logIndex: baseEventParams.logIndex,
                  batchIndex: baseEventParams.batchIndex,
                  blockHash: baseEventParams.blockHash,
                },
              });

              break;
            }

            case "seaport-counter-incremented": {
              const parsedLog = eventData.abi.parseLog(log);
              const maker = parsedLog.args["offerer"].toLowerCase();
              const newCounter = parsedLog.args["newCounter"].toString();

              bulkCancelEvents.push({
                orderKind: "seaport",
                maker,
                minNonce: newCounter,
                baseEventParams,
              });

              break;
            }

            case "seaport-order-filled": {
              const parsedLog = eventData.abi.parseLog(log);
              const orderId = parsedLog.args["orderHash"].toLowerCase();
              const maker = parsedLog.args["offerer"].toLowerCase();
              let taker = parsedLog.args["recipient"].toLowerCase();
              const offer = parsedLog.args["offer"];
              const consideration = parsedLog.args["consideration"];

              const saleInfo = new Sdk.Seaport.Exchange(config.chainId).deriveBasicSale(
                offer,
                consideration
              );
              if (saleInfo) {
                const orderSide = saleInfo.side as "sell" | "buy";
                const orderKind = "seaport";

                // Handle: prices
                const currency = saleInfo.paymentToken;
                const currencyPrice = bn(saleInfo.price).div(saleInfo.amount).toString();
                const prices = await getUSDAndNativePrices(
                  currency,
                  currencyPrice,
                  baseEventParams.timestamp
                );
                if (!prices.nativePrice) {
                  // We must always have the native price
                  break;
                }

                let aggregatorSourceId;
                let fillSourceId;

                if (handleAttribution) {
                  // Handle attribution
                  const data = await syncEventsUtils.extractAttributionData(
                    baseEventParams.txHash,
                    orderKind
                  );
                  if (data.taker) {
                    taker = data.taker;
                  }

                  aggregatorSourceId = data.aggregatorSource?.id;
                  fillSourceId = data.fillSource?.id;
                }

                if (saleInfo.recipientOverride) {
                  taker = saleInfo.recipientOverride;
                }

                const orderSource = await getOrderSourceByOrderKind(orderKind);

                // Custom handling to support partial filling
                fillEventsPartial.push({
                  orderKind,
                  orderId,
                  orderSide,
                  orderSourceIdInt: orderSource?.id,
                  maker,
                  taker,
                  price: prices.nativePrice,
                  currency,
                  currencyPrice,
                  usdPrice: prices.usdPrice,
                  contract: saleInfo.contract,
                  tokenId: saleInfo.tokenId,
                  amount: saleInfo.amount,
                  aggregatorSourceId,
                  fillSourceId,
                  baseEventParams,
                });

                fillInfos.push({
                  context: `${orderId}-${baseEventParams.txHash}`,
                  orderId: orderId,
                  orderSide,
                  contract: saleInfo.contract,
                  tokenId: saleInfo.tokenId,
                  amount: saleInfo.amount,
                  price: prices.nativePrice,
                  timestamp: baseEventParams.timestamp,
                });
              }

              orderInfos.push({
                context: `filled-${orderId}-${baseEventParams.txHash}`,
                id: orderId,
                trigger: {
                  kind: "sale",
                  txHash: baseEventParams.txHash,
                  txTimestamp: baseEventParams.timestamp,
                },
              });

              break;
            }

            case "rarible-match": {
              const { args } = eventData.abi.parseLog(log);
              const leftHash = args["leftHash"].toLowerCase();
              const leftMaker = args["leftMaker"].toLowerCase();
              const rightMaker = args["rightMaker"].toLowerCase();
              const newLeftFill = args["newLeftFill"].toString();
              const newRightFill = args["newRightFill"].toString();
              const leftAsset = args["leftAsset"];
              const rightAsset = args["rightAsset"];

              const ERC20 = "0x8ae85d84";
              const ETH = "0xaaaebeba";
              const ERC721 = "0x73ad2146";
              const ERC1155 = "0x973bb640";

              const assetTypes = [ERC721, ERC1155, ERC20, ETH];

              // Exclude orders with exotic asset types
              if (
                !assetTypes.includes(leftAsset.assetClass) ||
                !assetTypes.includes(rightAsset.assetClass)
              ) {
                break;
              }

              // Assume the left order is the maker's order
              const side = [ERC721, ERC1155].includes(leftAsset.assetClass) ? "sell" : "buy";

              const currencyAsset = side === "sell" ? rightAsset : leftAsset;
              const nftAsset = side === "sell" ? leftAsset : rightAsset;

              let currency: string;
              if (currencyAsset.assetClass === ETH) {
                currency = Sdk.Common.Addresses.Eth[config.chainId];
              } else if (currencyAsset.assetClass === ERC20) {
                const decodedCurrencyAsset = defaultAbiCoder.decode(
                  ["(address token)"],
                  currencyAsset.data
                );
                currency = decodedCurrencyAsset[0][0];
              } else {
                break;
              }

              const decodedNftAsset = defaultAbiCoder.decode(
                ["(address token, uint tokenId)"],
                nftAsset.data
              );

              const contract = decodedNftAsset[0][0].toLowerCase();
              const tokenId = decodedNftAsset[0][1].toString();

              let currencyPrice = side === "sell" ? newLeftFill : newRightFill;
              const amount = side === "sell" ? newRightFill : newLeftFill;
              currencyPrice = bn(currencyPrice).div(amount).toString();

              const prices = await getUSDAndNativePrices(
                currency,
                currencyPrice,
                baseEventParams.timestamp
              );
              if (!prices.nativePrice) {
                // We must always have the native price
                break;
              }

              const orderKind = "rarible";
              const orderSource = await getOrderSourceByOrderKind(orderKind);

              let taker = rightMaker;

              if (handleAttribution) {
                // Handle attribution
                const data = await syncEventsUtils.extractAttributionData(
                  baseEventParams.txHash,
                  orderKind
                );
                if (data.taker) {
                  taker = data.taker;
                }
              }

              fillEventsPartial.push({
                orderKind: "rarible",
                orderId: leftHash,
                orderSide: side,
                orderSourceIdInt: orderSource?.id,
                maker: leftMaker,
                taker,
                price: prices.nativePrice,
                currency,
                currencyPrice,
                usdPrice: prices.usdPrice,
                contract,
                tokenId,
                amount,
                baseEventParams,
              });

              break;
            }

            case "element-erc721-sell-order-filled": {
              const { args } = eventData.abi.parseLog(log);
              const maker = args["maker"].toLowerCase();
              const taker = args["taker"].toLowerCase();
              const erc20Token = args["erc20Token"].toLowerCase();
              const erc20TokenAmount = args["erc20TokenAmount"].toString();
              const erc721Token = args["erc721Token"].toLowerCase();
              const erc721TokenId = args["erc721TokenId"].toString();
              const orderHash = args["orderHash"].toLowerCase();

              // Handle: prices
              let currency = erc20Token;
              if (currency === Sdk.ZeroExV4.Addresses.Eth[config.chainId]) {
                // Map the weird 0x ETH address
                currency = Sdk.Common.Addresses.Eth[config.chainId];
              }
              const currencyPrice = erc20TokenAmount;

              const prices = await getUSDAndNativePrices(
                currency,
                currencyPrice,
                baseEventParams.timestamp
              );
              if (!prices.nativePrice) {
                // We must always have the native price
                break;
              }

              const orderKind = "element-erc721";
              const orderSource = await getOrderSourceByOrderKind(orderKind);

              fillEventsPartial.push({
                orderKind,
                orderId: orderHash,
                orderSide: "sell",
                orderSourceIdInt: orderSource?.id,
                maker,
                taker,
                price: prices.nativePrice,
                currency,
                currencyPrice,
                usdPrice: prices.usdPrice,
                contract: erc721Token,
                tokenId: erc721TokenId,
                amount: "1",
                baseEventParams,
              });

              break;
            }

            case "element-erc721-buy-order-filled": {
              const { args } = eventData.abi.parseLog(log);
              const maker = args["maker"].toLowerCase();
              const taker = args["taker"].toLowerCase();
              const erc20Token = args["erc20Token"].toLowerCase();
              const erc20TokenAmount = args["erc20TokenAmount"].toString();
              const erc721Token = args["erc721Token"].toLowerCase();
              const erc721TokenId = args["erc721TokenId"].toString();
              const orderHash = args["orderHash"].toLowerCase();

              // Handle: prices
              let currency = erc20Token;
              if (currency === Sdk.ZeroExV4.Addresses.Eth[config.chainId]) {
                // Map the weird 0x ETH address
                currency = Sdk.Common.Addresses.Eth[config.chainId];
              }
              const currencyPrice = erc20TokenAmount;

              const prices = await getUSDAndNativePrices(
                currency,
                currencyPrice,
                baseEventParams.timestamp
              );
              if (!prices.nativePrice) {
                // We must always have the native price
                break;
              }

              const orderKind = "element-erc721";
              const orderSource = await getOrderSourceByOrderKind(orderKind);

              fillEventsPartial.push({
                orderKind,
                orderId: orderHash,
                orderSide: "buy",
                orderSourceIdInt: orderSource?.id,
                maker,
                taker,
                price: prices.nativePrice,
                currency,
                currencyPrice,
                usdPrice: prices.usdPrice,
                contract: erc721Token,
                tokenId: erc721TokenId,
                amount: "1",
                baseEventParams,
              });

              break;
            }

            case "element-erc1155-sell-order-filled": {
              const { args } = eventData.abi.parseLog(log);
              const maker = args["maker"].toLowerCase();
              const taker = args["taker"].toLowerCase();
              const erc20Token = args["erc20Token"].toLowerCase();
              const erc20FillAmount = args["erc20FillAmount"].toString();
              const erc1155Token = args["erc1155Token"].toLowerCase();
              const erc1155TokenId = args["erc1155TokenId"].toString();
              const erc1155FillAmount = args["erc1155FillAmount"].toString();
              const orderHash = args["orderHash"].toLowerCase();

              // Handle: prices
              let currency = erc20Token;
              if (currency === Sdk.ZeroExV4.Addresses.Eth[config.chainId]) {
                // Map the weird 0x ETH address
                currency = Sdk.Common.Addresses.Eth[config.chainId];
              }
              const currencyPrice = bn(erc20FillAmount).div(erc1155FillAmount).toString();

              const prices = await getUSDAndNativePrices(
                currency,
                currencyPrice,
                baseEventParams.timestamp
              );
              if (!prices.nativePrice) {
                // We must always have the native price
                break;
              }

              const orderKind = "element-erc1155";
              const orderSource = await getOrderSourceByOrderKind(orderKind);

              fillEventsPartial.push({
                orderKind,
                orderId: orderHash,
                orderSide: "sell",
                orderSourceIdInt: orderSource?.id,
                maker,
                taker,
                price: prices.nativePrice,
                currency,
                currencyPrice,
                usdPrice: prices.usdPrice,
                contract: erc1155Token,
                tokenId: erc1155TokenId,
                amount: erc1155FillAmount,
                baseEventParams,
              });

              break;
            }

            case "element-erc1155-buy-order-filled": {
              const { args } = eventData.abi.parseLog(log);
              const maker = args["maker"].toLowerCase();
              const taker = args["taker"].toLowerCase();
              const erc20Token = args["erc20Token"].toLowerCase();
              const erc20FillAmount = args["erc20FillAmount"].toString();
              const erc1155Token = args["erc1155Token"].toLowerCase();
              const erc1155TokenId = args["erc1155TokenId"].toString();
              const erc1155FillAmount = args["erc1155FillAmount"].toString();
              const orderHash = args["orderHash"].toLowerCase();

              // Handle: prices
              let currency = erc20Token;
              if (currency === Sdk.ZeroExV4.Addresses.Eth[config.chainId]) {
                // Map the weird 0x ETH address
                currency = Sdk.Common.Addresses.Eth[config.chainId];
              }
              const currencyPrice = bn(erc20FillAmount).div(erc1155FillAmount).toString();

              const prices = await getUSDAndNativePrices(
                currency,
                currencyPrice,
                baseEventParams.timestamp
              );
              if (!prices.nativePrice) {
                // We must always have the native price
                break;
              }

              const orderKind = "element-erc1155";
              const orderSource = await getOrderSourceByOrderKind(orderKind);

              fillEventsPartial.push({
                orderKind,
                orderId: orderHash,
                orderSide: "buy",
                orderSourceIdInt: orderSource?.id,
                maker,
                taker,
                price: prices.nativePrice,
                currency,
                currencyPrice,
                usdPrice: prices.usdPrice,
                contract: erc1155Token,
                tokenId: erc1155TokenId,
                amount: erc1155FillAmount,
                baseEventParams,
              });

              break;
            }

            case "quixotic-order-filled": {
              const parsedLog = eventData.abi.parseLog(log);
              const orderId = parsedLog.args["orderHash"].toLowerCase();
              const maker = parsedLog.args["offerer"].toLowerCase();
              let taker = parsedLog.args["recipient"].toLowerCase();
              const offer = parsedLog.args["offer"];
              const consideration = parsedLog.args["consideration"];

              // TODO: Switch to `Quixotic` class once integrated
              const saleInfo = new Sdk.Seaport.Exchange(config.chainId).deriveBasicSale(
                offer,
                consideration
              );
              if (saleInfo) {
                let side: "sell" | "buy";
                if (saleInfo.paymentToken === Sdk.Common.Addresses.Eth[config.chainId]) {
                  side = "sell";
                } else if (saleInfo.paymentToken === Sdk.Common.Addresses.Weth[config.chainId]) {
                  side = "buy";
                } else {
                  break;
                }

                if (saleInfo.recipientOverride) {
                  taker = saleInfo.recipientOverride;
                }

                const orderKind = "quixotic";

                // Handle attribution
                const data = await syncEventsUtils.extractAttributionData(
                  baseEventParams.txHash,
                  orderKind
                );
                if (data.taker) {
                  taker = data.taker;
                }

                // Handle: prices
                const currency = saleInfo.paymentToken;
                const currencyPrice = bn(saleInfo.price).div(saleInfo.amount).toString();
                const prices = await getUSDAndNativePrices(
                  currency,
                  currencyPrice,
                  baseEventParams.timestamp
                );
                if (!prices.nativePrice) {
                  // We must always have the native price
                  break;
                }

                const orderSource = await getOrderSourceByOrderKind(orderKind);

                // Custom handling to support partial filling
                fillEventsPartial.push({
                  orderKind,
                  orderId,
                  orderSide: side,
                  orderSourceIdInt: orderSource?.id,
                  maker,
                  taker,
                  price: prices.nativePrice,
                  currency,
                  currencyPrice,
                  usdPrice: prices.usdPrice,
                  contract: saleInfo.contract,
                  tokenId: saleInfo.tokenId,
                  amount: saleInfo.amount,
                  aggregatorSourceId: data.aggregatorSource?.id,
                  fillSourceId: data.fillSource?.id,
                  baseEventParams,
                });

                fillInfos.push({
                  context: `${orderId}-${baseEventParams.txHash}`,
                  orderId: orderId,
                  orderSide: side,
                  contract: saleInfo.contract,
                  tokenId: saleInfo.tokenId,
                  amount: saleInfo.amount,
                  price: prices.nativePrice,
                  timestamp: baseEventParams.timestamp,
                });
              }

              orderInfos.push({
                context: `filled-${orderId}-${baseEventParams.txHash}`,
                id: orderId,
                trigger: {
                  kind: "sale",
                  txHash: baseEventParams.txHash,
                  txTimestamp: baseEventParams.timestamp,
                },
              });

              break;
            }

            case "zora-ask-filled": {
              const { args } = eventData.abi.parseLog(log);
              const tokenContract = args["tokenContract"].toLowerCase();
              const tokenId = args["tokenId"].toString();
              const buyer = args["buyer"].toLowerCase();
              const ask = args["ask"];

              const seller = ask["seller"].toLowerCase();
              const askCurrency = ask["askCurrency"].toLowerCase();
              const askPrice = ask["askPrice"].toString();

              const prices = await getUSDAndNativePrices(
                askCurrency,
                askPrice,
                baseEventParams.timestamp
              );

              if (!prices.nativePrice) {
                // We must always have the native price
                break;
              }

              fillEvents.push({
                orderKind: "zora-v3",
                currency: askCurrency,
                orderSide: "sell",
                maker: seller,
                taker: buyer,
                price: prices.nativePrice,
                usdPrice: prices.usdPrice,
                contract: tokenContract,
                tokenId,
                amount: "1",
                baseEventParams,
              });

              break;
            }

            case "zora-auction-ended": {
              const { args } = eventData.abi.parseLog(log);
              // const auctionId = args["auctionId"].toString();
              const tokenId = args["tokenId"].toString();
              const tokenContract = args["tokenContract"].toLowerCase();
              const tokenOwner = args["tokenOwner"].toLowerCase();
              // const curator = args["curator"].toLowerCase();
              const winner = args["winner"].toLowerCase();
              const amount = args["amount"].toString();
              // const curatorFee = args["curatorFee"].toString();
              const auctionCurrency = args["auctionCurrency"].toLowerCase();

              const prices = await getUSDAndNativePrices(
                auctionCurrency,
                amount,
                baseEventParams.timestamp
              );

              if (!prices.nativePrice) {
                // We must always have the native price
                break;
              }

              fillEvents.push({
                orderKind: "zora-v3",
                currency: auctionCurrency,
                orderSide: "sell",
                taker: winner,
                maker: tokenOwner,
                price: prices.nativePrice,
                usdPrice: prices.usdPrice,
                contract: tokenContract,
                tokenId,
                amount: "1",
                baseEventParams,
              });

              break;
            }

            case "nouns-auction-settled": {
              const { args } = eventData.abi.parseLog(log);
              const nounId = args["nounId"].toString();
              const winner = args["winner"].toLowerCase();
              const amount = args["amount"].toString();

              const currency = Sdk.Common.Addresses.Eth[config.chainId];

              const prices = await getUSDAndNativePrices(
                currency,
                amount,
                baseEventParams.timestamp
              );

              if (!prices.nativePrice) {
                // We must always have the native price
                break;
              }

              const orderKind = "nouns";
              const orderSource = await getOrderSourceByOrderKind(orderKind);

              fillEvents.push({
                orderKind,
                orderSourceIdInt: orderSource?.id,
                orderSide: "sell",
                maker: Sdk.Nouns.Addresses.AuctionHouse[config.chainId]?.toLowerCase(),
                taker: winner,
                amount: "1",
                currency,
                price: prices.nativePrice,
                usdPrice: prices.usdPrice,
                contract: Sdk.Nouns.Addresses.TokenContract[config.chainId]?.toLowerCase(),
                tokenId: nounId,
                baseEventParams,
              });

              break;
            }

            case "cryptopunks-punk-bought": {
              const { args } = eventData.abi.parseLog(log);
              const punkIndex = args["punkIndex"].toString();
              let value = args["value"].toString();
              const fromAddress = args["fromAddress"].toLowerCase();
              let toAddress = args["toAddress"].toLowerCase();

              const orderSide = toAddress === AddressZero ? "buy" : "sell";

              // Due to an issue with the cryptopunks smart contract, the
              // `PunkBought` event is emitted from `acceptBidForPunk`
              // with toAddress = 0x00...00 and value = 0
              // https://github.com/larvalabs/cryptopunks/issues/19

              // To get the correct `toAddress` we take the `to` value from
              // the `Transfer` event emitted before `PunkBought` in the
              // `acceptBidForPunk` function
              // https://github.com/larvalabs/cryptopunks/blob/master/contracts/CryptoPunksMarket.sol#L223-L229
              if (
                cryptopunksTransferEvents.length &&
                cryptopunksTransferEvents[cryptopunksTransferEvents.length - 1].txHash ===
                  baseEventParams.txHash
              ) {
                toAddress = cryptopunksTransferEvents[cryptopunksTransferEvents.length - 1].to;
              }

              // To get the correct `price` that the bid was settled at
              // We extract the `minPrice` from the `acceptBidForPunk` function
              // https://github.com/larvalabs/cryptopunks/blob/master/contracts/CryptoPunksMarket.sol#L211
              const tx = await syncEventsUtils.fetchTransaction(baseEventParams.txHash);
              const iface = new Interface([
                "function acceptBidForPunk(uint punkIndex, uint minPrice)",
              ]);

              try {
                const result = iface.decodeFunctionData("acceptBidForPunk", tx.data);
                value = result.minPrice.toString();
              } catch {
                // Skip any errors
              }

              const prices = await getUSDAndNativePrices(
                Sdk.Common.Addresses.Eth[config.chainId],
                value,
                baseEventParams.timestamp
              );

              if (!prices.nativePrice) {
                // We must always have the native price
                break;
              }

              const maker = orderSide === "sell" ? fromAddress : toAddress;
              const taker = orderSide === "sell" ? toAddress : fromAddress;

              fillEventsPartial.push({
                orderKind: "cryptopunks",
                orderSide,
                maker,
                taker,
                price: prices.nativePrice,
                usdPrice: prices.usdPrice,
                currency: Sdk.Common.Addresses.Eth[config.chainId],
                contract: baseEventParams.address?.toLowerCase(),
                tokenId: punkIndex,
                amount: "1",
                baseEventParams,
              });

              break;
            }

            case "cryptopunks-transfer": {
              const { args } = eventData.abi.parseLog(log);
              const to = args["to"].toLowerCase();

              cryptopunksTransferEvents.push({
                to,
                txHash: baseEventParams.txHash,
              });

              break;
            }
          }
        } catch (error) {
          logger.info("sync-events", `Failed to handle events: ${error}`);
          throw error;
        }
      }

      if (!backfill) {
        // Assign source based on order for each fill.
        await Promise.all([
          assignOrderSourceToFillEvents(fillEvents),
          assignOrderSourceToFillEvents(fillEventsPartial),
          assignOrderSourceToFillEvents(fillEventsFoundation),
        ]);

        await Promise.all([
          assignWashTradingScoreToFillEvents(fillEvents),
          assignWashTradingScoreToFillEvents(fillEventsPartial),
          assignWashTradingScoreToFillEvents(fillEventsFoundation),
        ]);
      } else {
        logger.warn("sync-events", `Skipping assigning orders source assigned to fill events`);
      }

<<<<<<< HEAD
      // --- Handle: mints as sales ---

      // ERC1155
      // 0x11 -> (99, 5)
      // 0x11 -> (100, 10)
      // 0x12 -> (101, 5)

      // 0x11 -> 1.5ETH
      // 0x12 -> 0.5ETH

=======
>>>>>>> 61a07357
      for (const [txHash, mints] of tokensMinted.entries()) {
        if (mints.length > 0) {
          const tx = await syncEventsUtils.fetchTransaction(txHash);

<<<<<<< HEAD
          if (tx.value === "0") continue;
=======
          if (tx.value === "0") {
            continue;
          }
>>>>>>> 61a07357

          const totalAmount = mints
            .map(({ amount }) => amount)
            .reduce((a, b) => bn(a).add(b).toString());

          const price = bn(tx.value).div(totalAmount).toString();

          const currency = Sdk.Common.Addresses.Eth[config.chainId];

          for (const mint of mints) {
            const prices = await getUSDAndNativePrices(
              currency,
              price,
              mint.baseEventParams.timestamp
            );

            fillEvents.push({
<<<<<<< HEAD
              // Do we want to differentiate between erc721 vs erc1155?
=======
>>>>>>> 61a07357
              orderKind: "mint",
              orderSide: "sell",
              taker: tx.from,
              maker: mint.from,
              amount: mint.amount,
              currency,
              price: price,
              usdPrice: prices.usdPrice,
              contract: mint.contract,
              tokenId: mint.tokenId,
              baseEventParams: mint.baseEventParams,
            });
          }
        }
      }

      // WARNING! Ordering matters (fills should come in front of cancels).
      await Promise.all([
        es.fills.addEvents(fillEvents),
        es.fills.addEventsPartial(fillEventsPartial),
        es.fills.addEventsFoundation(fillEventsFoundation),
      ]);

      await Promise.all([
        es.nonceCancels.addEvents(nonceCancelEvents, backfill),
        es.bulkCancels.addEvents(bulkCancelEvents, backfill),
        es.cancels.addEvents(cancelEvents),
        es.cancels.addEventsFoundation(cancelEventsFoundation),
        es.ftTransfers.addEvents(ftTransferEvents, backfill),
        es.nftApprovals.addEvents(nftApprovalEvents),
        es.nftTransfers.addEvents(nftTransferEvents, backfill),
      ]);

      if (!backfill) {
        // WARNING! It's very important to guarantee that the previous
        // events are persisted to the database before any of the jobs
        // below are executed. Otherwise, the jobs can potentially use
        // stale data which will cause inconsistencies (eg. orders can
        // have wrong statuses).
        await Promise.all([
          fillUpdates.addToQueue(fillInfos),
          orderUpdatesById.addToQueue(orderInfos),
          orderUpdatesByMaker.addToQueue(makerInfos),
          orderbookOrders.addToQueue(
            foundationOrders.map((info) => ({ kind: "foundation", info }))
          ),
        ]);
      }

      // --- Handle: orphan blocks ---
      if (!backfill && networkSettings.enableReorgCheck) {
        for (const blockData of blocksSet.values()) {
          const block = Number(blockData.split("-")[0]);
          const blockHash = blockData.split("-")[1];

          // Act right away if the current block is a duplicate
          if ((await blocksModel.getBlocks(block)).length > 1) {
            blockCheck.addToQueue(block, blockHash, 10);
            blockCheck.addToQueue(block, blockHash, 30);
          }
        }

        // Put all fetched blocks on a queue for handling block reorgs
        await Promise.all(
          [...blocksSet.values()].map(async (blockData) => {
            const block = Number(blockData.split("-")[0]);
            const blockHash = blockData.split("-")[1];

            return Promise.all(
              networkSettings.reorgCheckFrequency.map((frequency) =>
                blockCheck.addToQueue(block, blockHash, frequency * 60)
              )
            );
          })
        );
      }

      // --- Handle: activities ---

      // Add all the fill events to the activity queue
      const fillActivitiesInfo: processActivityEvent.EventInfo[] = _.map(
        _.concat(fillEvents, fillEventsPartial, fillEventsFoundation),
        (event) => {
          let fromAddress = event.maker;
          let toAddress = event.taker;

          if (event.orderSide === "buy") {
            fromAddress = event.taker;
            toAddress = event.maker;
          }

          return {
            kind: processActivityEvent.EventKind.fillEvent,
            data: {
              contract: event.contract,
              tokenId: event.tokenId,
              fromAddress,
              toAddress,
              price: Number(event.price),
              amount: Number(event.amount),
              transactionHash: event.baseEventParams.txHash,
              logIndex: event.baseEventParams.logIndex,
              batchIndex: event.baseEventParams.batchIndex,
              blockHash: event.baseEventParams.blockHash,
              timestamp: event.baseEventParams.timestamp,
              orderId: event.orderId || "",
            },
          };
        }
      );

      if (!_.isEmpty(fillActivitiesInfo)) {
        await processActivityEvent.addToQueue(fillActivitiesInfo);
      }

      // Add all the transfer/mint events to the activity queue
      const transferActivitiesInfo: processActivityEvent.EventInfo[] = _.map(
        nftTransferEvents,
        (event) => ({
          context: [
            processActivityEvent.EventKind.nftTransferEvent,
            event.baseEventParams.txHash,
            event.baseEventParams.logIndex,
            event.baseEventParams.batchIndex,
          ].join(":"),
          kind: processActivityEvent.EventKind.nftTransferEvent,
          data: {
            contract: event.baseEventParams.address,
            tokenId: event.tokenId,
            fromAddress: event.from,
            toAddress: event.to,
            amount: Number(event.amount),
            transactionHash: event.baseEventParams.txHash,
            logIndex: event.baseEventParams.logIndex,
            batchIndex: event.baseEventParams.batchIndex,
            blockHash: event.baseEventParams.blockHash,
            timestamp: event.baseEventParams.timestamp,
          },
        })
      );

      if (!_.isEmpty(transferActivitiesInfo)) {
        await processActivityEvent.addToQueue(transferActivitiesInfo);
      }

      // --- Handle: mints ---

      // We want to get metadata when backfilling as well
      await tokenUpdatesMint.addToQueue(mintInfos);
    });
};

export const unsyncEvents = async (block: number, blockHash: string) => {
  await Promise.all([
    es.fills.removeEvents(block, blockHash),
    es.bulkCancels.removeEvents(block, blockHash),
    es.nonceCancels.removeEvents(block, blockHash),
    es.cancels.removeEvents(block, blockHash),
    es.ftTransfers.removeEvents(block, blockHash),
    es.nftApprovals.removeEvents(block, blockHash),
    es.nftTransfers.removeEvents(block, blockHash),
    removeUnsyncedEventsActivities.addToQueue(blockHash),
  ]);
};

const assignOrderSourceToFillEvents = async (fillEvents: es.fills.Event[]) => {
  try {
    const orderIds = fillEvents.filter((e) => e.orderId !== undefined).map((e) => e.orderId);
    if (orderIds.length) {
      const orders = [];
      const orderIdChunks = _.chunk(orderIds, 100);

      for (const chunk of orderIdChunks) {
        const ordersChunk = await redb.manyOrNone(
          `
            SELECT
              orders.id,
              orders.source_id_int
            FROM orders
            WHERE id IN ($/orderIds:list/)
              AND source_id_int IS NOT NULL
          `,
          { orderIds: chunk }
        );
        orders.push(...ordersChunk);
      }

      if (orders.length) {
        const orderSourceIdByOrderId = new Map<string, number>();
        for (const order of orders) {
          orderSourceIdByOrderId.set(order.id, order.source_id_int);
        }

        fillEvents.forEach((event) => {
          if (event.orderId == undefined) {
            return;
          }

          const orderSourceId = orderSourceIdByOrderId.get(event.orderId!);

          // If the source id exists on the order, use it as the default in the fill event
          if (orderSourceId) {
            logger.info(
              "sync-events",
              `Default source '${orderSourceId}' assigned to fill event: ${JSON.stringify(event)}`
            );

            event.orderSourceIdInt = orderSourceId;
            if (!event.aggregatorSourceId && !event.fillSourceId) {
              event.fillSourceId = orderSourceId;
            }
          }
        });
      }
    }
  } catch (error) {
    logger.error("sync-events", `Failed to assign default sources to fill events: ${error}`);
  }
};

const assignWashTradingScoreToFillEvents = async (fillEvents: es.fills.Event[]) => {
  try {
    const inverseFillEvents: { contract: Buffer; maker: Buffer; taker: Buffer }[] = [];

    const washTradingExcludedContracts = getNetworkSettings().washTradingExcludedContracts;
    const washTradingWhitelistedAddresses = getNetworkSettings().washTradingWhitelistedAddresses;
    const washTradingBlacklistedAddresses = getNetworkSettings().washTradingBlacklistedAddresses;

    // Filter events that don't need to be checked for inverse sales
    const fillEventsPendingInverseCheck = fillEvents.filter(
      (e) =>
        !washTradingExcludedContracts.includes(e.contract) &&
        !washTradingWhitelistedAddresses.includes(e.maker) &&
        !washTradingWhitelistedAddresses.includes(e.taker) &&
        !washTradingBlacklistedAddresses.includes(e.maker) &&
        !washTradingBlacklistedAddresses.includes(e.taker)
    );

    const fillEventsPendingInverseCheckChunks = _.chunk(fillEventsPendingInverseCheck, 100);

    for (const fillEventsChunk of fillEventsPendingInverseCheckChunks) {
      const inverseFillEventsFilter = fillEventsChunk.map(
        (fillEvent) =>
          `('${_.replace(fillEvent.taker, "0x", "\\x")}', '${_.replace(
            fillEvent.maker,
            "0x",
            "\\x"
          )}', '${_.replace(fillEvent.contract, "0x", "\\x")}')`
      );

      const inverseFillEventsChunkQuery = pgp.as.format(
        `
            SELECT DISTINCT contract, maker, taker from fill_events_2
            WHERE (maker, taker, contract) IN ($/inverseFillEventsFilter:raw/)
          `,
        {
          inverseFillEventsFilter: inverseFillEventsFilter.join(","),
        }
      );

      const inverseFillEventsChunk = await redb.manyOrNone(inverseFillEventsChunkQuery);

      inverseFillEvents.push(...inverseFillEventsChunk);
    }

    fillEvents.forEach((event, index) => {
      // Mark event as wash trading for any blacklisted addresses
      let washTradingDetected =
        washTradingBlacklistedAddresses.includes(event.maker) ||
        washTradingBlacklistedAddresses.includes(event.taker);

      if (!washTradingDetected) {
        // Mark event as wash trading if we find a corresponding transfer from taker
        washTradingDetected = inverseFillEvents.some((inverseFillEvent) => {
          return (
            event.maker == fromBuffer(inverseFillEvent.taker) &&
            event.taker == fromBuffer(inverseFillEvent.maker) &&
            event.contract == fromBuffer(inverseFillEvent.contract)
          );
        });
      }

      if (washTradingDetected) {
        logger.info("sync-events", `Wash trading detected. event: ${JSON.stringify(event)}`);
      }

      fillEvents[index].washTradingScore = Number(washTradingDetected);
    });
  } catch (e) {
    logger.error("sync-events", `Failed to assign wash trading score to fill events: ${e}`);
  }
};<|MERGE_RESOLUTION|>--- conflicted
+++ resolved
@@ -2424,30 +2424,13 @@
         logger.warn("sync-events", `Skipping assigning orders source assigned to fill events`);
       }
 
-<<<<<<< HEAD
-      // --- Handle: mints as sales ---
-
-      // ERC1155
-      // 0x11 -> (99, 5)
-      // 0x11 -> (100, 10)
-      // 0x12 -> (101, 5)
-
-      // 0x11 -> 1.5ETH
-      // 0x12 -> 0.5ETH
-
-=======
->>>>>>> 61a07357
       for (const [txHash, mints] of tokensMinted.entries()) {
         if (mints.length > 0) {
           const tx = await syncEventsUtils.fetchTransaction(txHash);
 
-<<<<<<< HEAD
-          if (tx.value === "0") continue;
-=======
           if (tx.value === "0") {
             continue;
           }
->>>>>>> 61a07357
 
           const totalAmount = mints
             .map(({ amount }) => amount)
@@ -2465,10 +2448,6 @@
             );
 
             fillEvents.push({
-<<<<<<< HEAD
-              // Do we want to differentiate between erc721 vs erc1155?
-=======
->>>>>>> 61a07357
               orderKind: "mint",
               orderSide: "sell",
               taker: tx.from,
