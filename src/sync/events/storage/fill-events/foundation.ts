import { idb, pgp } from "@/common/db";
import { toBuffer } from "@/common/utils";
import { DbEvent, Event } from "@/events-sync/storage/fill-events";

export const addEventsFoundation = async (events: Event[]) => {
  const fillValues: DbEvent[] = [];
  for (const event of events) {
    fillValues.push({
      address: toBuffer(event.baseEventParams.address),
      block: event.baseEventParams.block,
      block_hash: toBuffer(event.baseEventParams.blockHash),
      tx_hash: toBuffer(event.baseEventParams.txHash),
      tx_index: event.baseEventParams.txIndex,
      log_index: event.baseEventParams.logIndex,
      timestamp: event.baseEventParams.timestamp,
      batch_index: event.baseEventParams.batchIndex,
      order_kind: event.orderKind,
      order_id: event.orderId || null,
      order_side: event.orderSide,
      order_source_id_int: event.orderSourceIdInt || null,
      maker: toBuffer(event.maker),
      taker: toBuffer(event.taker),
      price: event.price,
      contract: toBuffer(event.contract),
      token_id: event.tokenId,
      amount: event.amount,
      aggregator_source_id: event.aggregatorSourceId || null,
      fill_source_id: event.fillSourceId || null,
<<<<<<< HEAD
=======
      wash_trading_score: event.washTradingScore || 0,
>>>>>>> db8c28ed
    });
  }

  const queries: string[] = [];

  if (fillValues.length) {
    const columns = new pgp.helpers.ColumnSet(
      [
        "address",
        "block",
        "block_hash",
        "tx_hash",
        "tx_index",
        "log_index",
        "timestamp",
        "batch_index",
        "order_kind",
        "order_id",
        "order_side",
        "order_source_id_int",
        "maker",
        "taker",
        "price",
        "contract",
        "token_id",
        "amount",
        "aggregator_source_id",
        "fill_source_id",
<<<<<<< HEAD
=======
        "wash_trading_score",
>>>>>>> db8c28ed
      ],
      { table: "fill_events_2" }
    );

    // Atomically insert the fill events and update order statuses
    queries.push(`
      WITH "x" AS (
        INSERT INTO "fill_events_2" (
          "address",
          "block",
          "block_hash",
          "tx_hash",
          "tx_index",
          "log_index",
          "timestamp",
          "batch_index",
          "order_kind",
          "order_id",
          "order_side",
          "order_source_id_int",
          "maker",
          "taker",
          "price",
          "contract",
          "token_id",
          "amount",
          "aggregator_source_id",
<<<<<<< HEAD
          "fill_source_id"
=======
          "fill_source_id",
          "wash_trading_score"
>>>>>>> db8c28ed
        ) VALUES ${pgp.helpers.values(fillValues, columns)}
        ON CONFLICT DO NOTHING
        RETURNING "order_kind", "order_id", "timestamp"
      )
      UPDATE "orders" SET
        "fillability_status" = 'filled',
        "expiration" = to_timestamp("x"."timestamp"),
        "updated_at" = now()
      FROM "x"
      WHERE "orders"."id" = "x"."order_id"
        AND lower("orders"."valid_between") < to_timestamp("x"."timestamp")
    `);
  }

  if (queries.length) {
    // No need to buffer through the write queue since there
    // are no chances of database deadlocks in this scenario
    await idb.none(pgp.helpers.concat(queries));
  }
};<|MERGE_RESOLUTION|>--- conflicted
+++ resolved
@@ -26,10 +26,7 @@
       amount: event.amount,
       aggregator_source_id: event.aggregatorSourceId || null,
       fill_source_id: event.fillSourceId || null,
-<<<<<<< HEAD
-=======
       wash_trading_score: event.washTradingScore || 0,
->>>>>>> db8c28ed
     });
   }
 
@@ -58,10 +55,7 @@
         "amount",
         "aggregator_source_id",
         "fill_source_id",
-<<<<<<< HEAD
-=======
         "wash_trading_score",
->>>>>>> db8c28ed
       ],
       { table: "fill_events_2" }
     );
@@ -89,12 +83,8 @@
           "token_id",
           "amount",
           "aggregator_source_id",
-<<<<<<< HEAD
-          "fill_source_id"
-=======
           "fill_source_id",
           "wash_trading_score"
->>>>>>> db8c28ed
         ) VALUES ${pgp.helpers.values(fillValues, columns)}
         ON CONFLICT DO NOTHING
         RETURNING "order_kind", "order_id", "timestamp"
